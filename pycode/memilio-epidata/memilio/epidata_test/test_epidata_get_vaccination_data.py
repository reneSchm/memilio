--- conflicted
+++ resolved
@@ -54,11 +54,7 @@
             ('2020-12-27', str(county), '60+', 1, 22),
             ('2020-12-27', str(county), '60+', 2, 332),
             ('2020-12-27', str(county), '60+', 3, 76),
-<<<<<<< HEAD
-            ('2020-12-27', str(county), '18-59', 4, 1)
-=======
             ('2020-12-27', str(county), '60+', 4, 1)
->>>>>>> 145cb17f
         ]
         df_to_append = pd.DataFrame(
             vacc_data, columns=col_names_vacc_data)
@@ -87,11 +83,7 @@
             ('2020-12-27', str(counties[i]), '11-17', 3, 40),
             ('2020-12-27', str(counties[i]), '18-55', 3, 6),
             ('2020-12-27', str(counties[i]), '56+', 3, 57),
-<<<<<<< HEAD
-            ('2020-12-27', str(counties[i]), '18-59', 4, 1)
-=======
             ('2020-12-27', str(counties[i]), '56+', 4, 1)
->>>>>>> 145cb17f
         ]
         df_to_append = pd.DataFrame(
             vacc_data_altern, columns=col_names_vacc_data)
