--- conflicted
+++ resolved
@@ -515,27 +515,7 @@
     directory = os.path.join(out_folder, 'Germany/')
     gd.check_dir(directory)
 
-<<<<<<< HEAD
     filename = "RKIVaccFull"
-=======
-    df_data = download_vaccination_data()
-
-    if not no_raw:
-        gd.write_dataframe(df_data, directory, "RKIVaccFull", "json")
-
-    df_data.rename(dd.GerEng, axis=1, inplace=True)
-
-    try:
-        df_data[dd.EngEng['date']] = pd.to_datetime(
-            df_data[dd.EngEng['date']], format="ISO8601")
-    except ValueError:
-        try:
-            df_data[dd.EngEng['date']] = pd.to_datetime(
-                df_data[dd.EngEng['date']], format="%Y-%m-%d")
-        except:
-            raise gd.DataError(
-                "Time data can't be transformed to intended format")
->>>>>>> afd4f17b
 
     df_data = download_vaccination_data(read_data, filename, directory)
 
@@ -544,8 +524,16 @@
     with progress_indicator.Spinner(message='Preparing DataFrame'):
         df_data.rename(dd.GerEng, axis=1, inplace=True)
 
-        df_data[dd.EngEng['date']] = pd.to_datetime(
-            df_data[dd.EngEng['date']], format="ISO8601")
+       try:
+          df_data[dd.EngEng['date']] = pd.to_datetime(
+              df_data[dd.EngEng['date']], format="ISO8601")
+      except ValueError:
+          try:
+              df_data[dd.EngEng['date']] = pd.to_datetime(
+                  df_data[dd.EngEng['date']], format="%Y-%m-%d")
+          except:
+              raise gd.DataError(
+                  "Time data can't be transformed to intended format")
 
         # remove unknown locations if only modest number (i.e. less than 0.1%)
         if df_data[
