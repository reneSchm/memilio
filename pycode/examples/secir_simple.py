--- conflicted
+++ resolved
@@ -5,7 +5,6 @@
 from datetime import datetime
 
 def run_secir_simulation():
-<<<<<<< HEAD
     # Define Comartment names
     compartments = ['Suscepted', 'Exposed', 'Carrying', 'Infected', 'Hospitalized', 'ICU', 'Recovered', 'Dead', 'time']
     # Define age Groups
@@ -21,88 +20,52 @@
     num_compartments = 8
 
     # Initialize Parameters
-    params = secir.SecirParams(num_groups)
+    model = secir.SecirModel6()
 
     # Set parameters
     for i in range(num_groups):
         # Compartment transition duration
-        params.times[i].set_incubation(5.2)
-        params.times[i].set_infectious_mild(6)
-        params.times[i].set_serialinterval(4.2)
-        params.times[i].set_hospitalized_to_home(12)
-        params.times[i].set_home_to_hospitalized(5)
-        params.times[i].set_hospitalized_to_icu(2)
-        params.times[i].set_icu_to_home(8)
-        params.times[i].set_icu_to_death(5)
+        model.parameters.times[i].set_incubation(5.2)
+        model.parameters.times[i].set_infectious_mild(6)
+        model.parameters.times[i].set_serialinterval(4.2)
+        model.parameters.times[i].set_hospitalized_to_home(12)
+        model.parameters.times[i].set_home_to_hospitalized(5)
+        model.parameters.times[i].set_hospitalized_to_icu(2)
+        model.parameters.times[i].set_icu_to_home(8)
+        model.parameters.times[i].set_icu_to_death(5)
 
         # Initial number of peaople in each compartment
-        params.populations.set([i, secir.SecirCompartments.E], 100)
-        params.populations.set([i, secir.SecirCompartments.C], 50)
-        params.populations.set([i, secir.SecirCompartments.I], 50)
-        params.populations.set([i, secir.SecirCompartments.H], 20)
-        params.populations.set([i, secir.SecirCompartments.U], 10)
-        params.populations.set([i, secir.SecirCompartments.R], 10)
-        params.populations.set([i, secir.SecirCompartments.D], 0)
-        params.populations.set_difference_from_group_total([i, secir.SecirCompartments.S],secir.SecirCategory.AgeGroup, i , populations[i])
+        model.populations.set(100, secir.AgeGroup6(i), secir.InfectionType.E)
+        model.populations.set(50, secir.AgeGroup6(i), secir.InfectionType.C)
+        model.populations.set(50, secir.AgeGroup6(i), secir.InfectionType.I)
+        model.populations.set(20, secir.AgeGroup6(i), secir.InfectionType.H)
+        model.populations.set(10, secir.AgeGroup6(i), secir.InfectionType.U)
+        model.populations.set(10, secir.AgeGroup6(i), secir.InfectionType.R)
+        model.populations.set(0, secir.AgeGroup6(i), secir.InfectionType.D)
+        model.populations.set_difference_from_total(populations[i], secir.AgeGroup6(i), secir.InfectionType.S)
 
         # Compartment transition propabilities
-        params.probabilities[i].set_infection_from_contact(1.0)
-        params.probabilities[i].set_carrier_infectability(0.67)
-        params.probabilities[i].set_asymp_per_infectious(0.09)
-        params.probabilities[i].set_risk_from_symptomatic(0.25)
-        params.probabilities[i].set_hospitalized_per_infectious(0.2)
-        params.probabilities[i].set_icu_per_hospitalized(0.25)
-        params.probabilities[i].set_dead_per_icu(0.3)
+        model.parameters.probabilities[i].set_infection_from_contact(1.0)
+        model.parameters.probabilities[i].set_carrier_infectability(0.67)
+        model.parameters.probabilities[i].set_asymp_per_infectious(0.09)
+        model.parameters.probabilities[i].set_risk_from_symptomatic(0.25)
+        model.parameters.probabilities[i].set_hospitalized_per_infectious(0.2)
+        model.parameters.probabilities[i].set_icu_per_hospitalized(0.25)
+        model.parameters.probabilities[i].set_dead_per_icu(0.3)
 
 
     # set contact frequency matrix
-    params.get_contact_patterns().cont_freq_mat[0].baseline = np.ones((num_groups,num_groups))*0.15
-    params.get_contact_patterns().cont_freq_mat[0].minimum = np.ones((num_groups, num_groups)) * 0
+    model.parameters.get_contact_patterns().cont_freq_mat[0].baseline = np.ones((num_groups,num_groups))*0.15
+    model.parameters.get_contact_patterns().cont_freq_mat[0].minimum = np.ones((num_groups, num_groups)) * 0
 
     # Define Damping on Contacts
-    params.get_contact_patterns().cont_freq_mat.add_damping(secir.Damping(np.ones((num_groups, num_groups))*0.9,30, 0, 0))
+    model.parameters.get_contact_patterns().cont_freq_mat.add_damping(secir.Damping(np.ones((num_groups, num_groups))*0.9,30, 0, 0))
 
     # Apply mathematical constraints to parameters
-    params.apply_constraints()
+    model.apply_constraints()
 
     # Run Simulation
-    result = secir.simulate(t0, days, dt, params)
-=======
-    model = secir.SecirModel1()
-
-    model.parameters.times[0].set_incubation(5.2)
-    model.parameters.times[0].set_infectious_mild(6)
-    model.parameters.times[0].set_serialinterval(4.2)
-    model.parameters.times[0].set_hospitalized_to_home(12)
-    model.parameters.times[0].set_home_to_hospitalized(5)
-    model.parameters.times[0].set_hospitalized_to_icu(2)
-    model.parameters.times[0].set_icu_to_home(8)
-    model.parameters.times[0].set_icu_to_death(5)
-
-    model.parameters.get_contact_patterns().get_cont_freq_mat().set_cont_freq(0.5, 0, 0)
-    model.parameters.get_contact_patterns().get_cont_freq_mat().add_damping(secir.Damping(30, 0.3), 0, 0)
-
-    model.populations.set(100, secir.AgeGroup1.Group0, secir.InfectionType.E)
-    model.populations.set(50, secir.AgeGroup1.Group0, secir.InfectionType.C)
-    model.populations.set(50, secir.AgeGroup1.Group0, secir.InfectionType.I)
-    model.populations.set(20, secir.AgeGroup1.Group0, secir.InfectionType.H)
-    model.populations.set(10, secir.AgeGroup1.Group0, secir.InfectionType.U)
-    model.populations.set(10, secir.AgeGroup1.Group0, secir.InfectionType.R)
-    model.populations.set(0, secir.AgeGroup1.Group0, secir.InfectionType.D)
-    model.populations.set_difference_from_total(10000, secir.AgeGroup1.Group0, secir.InfectionType.S)
-
-    model.parameters.probabilities[0].set_infection_from_contact(1.0)
-    model.parameters.probabilities[0].set_carrier_infectability(0.67)
-    model.parameters.probabilities[0].set_asymp_per_infectious(0.09)
-    model.parameters.probabilities[0].set_risk_from_symptomatic(0.25)
-    model.parameters.probabilities[0].set_hospitalized_per_infectious(0.2)
-    model.parameters.probabilities[0].set_icu_per_hospitalized(0.25)
-    model.parameters.probabilities[0].set_dead_per_icu(0.3)
-
-    model.apply_constraints()
-
-    result = secir.simulate(0, 50, 0.1, model)
->>>>>>> 89bf27d1
+    result = secir.simulate(t0, days, dt, model)
     print(result.get_last_value())
 
     num_time_points = result.get_num_time_points()
