--- conflicted
+++ resolved
@@ -424,14 +424,12 @@
    #gbAllAgeCounty_cs = gbAllAgeCounty.groupby(level=[1, 2]).cumsum().reset_index()
 
    # output
-<<<<<<< HEAD
+   '''
    if concat_berlin:
       gd.write_dataframe(gbAllAgeCounty_cs, directory, "all_county_age5_rki_concated_berlin", out_form)
    else:
       gd.write_dataframe(gbAllAgeCounty_cs, directory, "all_county_age5_rki", out_form)
-=======
-   #gd.write_dataframe(gbAllAgeCounty_cs, directory, "all_county_age5_rki", out_form)
->>>>>>> 9ce67eb6
+   '''
 
    #### age10 ####
 
@@ -440,14 +438,12 @@
    #gbAllAgeCounty_cs = gbAllAgeCounty.groupby(level=[1,2]).cumsum().reset_index()
 
    # output
-<<<<<<< HEAD
+   '''
    if concat_berlin:
       gd.write_dataframe(gbAllAgeCounty_cs, directory, "all_county_age10_rki_concated_berlin", out_form)
    else:
       gd.write_dataframe(gbAllAgeCounty_cs, directory, "all_county_age10_rki", out_form)
-=======
-   #gd.write_dataframe(gbAllAgeCounty_cs, directory, "all_county_age10_rki", out_form)
->>>>>>> 9ce67eb6
+   '''
 
 
 def main():
