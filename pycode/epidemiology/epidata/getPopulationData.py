"""
@file getPopulationData.py

@brief Downloads data about population statistic

To download the data two functions are called
"""

import os
import sys
from collections import namedtuple
import numpy as np
import pandas
from epidemiology.epidata import getDataIntoPandasDataFrame as gd
from epidemiology.epidata import defaultDict as dd


def get_population_data(read_data=dd.defaultDict['read_data'],
                        out_form=dd.defaultDict['out_form'],
                        out_folder=dd.defaultDict['out_folder']):
    """! Downloads population data

   A list of all datasets with population data is composed.

   In a loop over this list, the different datasets are downloaded.
   The dataset consists of:
   - filename to store unchanged data
   - arcis opendata number (identifier of data)
   - Wanted columns
   - filename for results

   Data is stored and perhaps loaded from out_folder/Germany.

   @param read_data False [Default] or True. Defines if data is read from file or downloaded.
   @param out_form File format which is used for writing the data. Default defined in defaultDict.
   @param out_folder Path to folder where data is written in folder out_folder/Germany.
   """

    print("Warning: getpopulationdata is not working correctly. A bug workaround has been applied.")

    Data = namedtuple("Data", "filename item columns_wanted filename_out")

    d1 = Data("FullDataB", '5dc2fc92850241c3be3d704aa0945d9c_2', ["LAN_ew_RS", 'LAN_ew_GEN', 'LAN_ew_EWZ'],
              "PopulStates")
    # d2 = Data("FullDataL", 'b2e6d8854d9744ca88144d30bef06a76_1', ['RS', 'GEN', 'EWZ'], "PopulCounties")

    # d = [d1, d2]
    d = [d1]

    directory = os.path.join(out_folder, 'Germany/')
    gd.check_dir(directory)

    for d_i in d:
        get_one_data_set(read_data, out_form, directory, d_i)


def get_one_data_set(read_data, out_form, directory, d):
    """! download one dataset

   Data is either downloaded from website or loaded as specific json file from the given "directory".
   The final data is also stored in "directory".
   After load or download the columns are renamed.

   @param read_data False [Default] or True. Defines if data is read from file or downloaded.
   @param out_form File format which is used for writing the data. Default defined in defaultDict.
   @param directory Directory which wiles should be stored and loaded (out_folder/Germany).
   @param d Dataset with (filename to store unchanged data, arcis opendata number, wanted columns, filename for results)
   """

    if read_data:
        # if once dowloaded just read json file
        file = os.path.join(directory, d.filename + ".json")

        try:
            df = pandas.read_json(file)

        except ValueError:
            exit_string = "Error: The file: " + file + " does not exist. Call program without -r flag to get it."
            sys.exit(exit_string)
    else:

        # Supported data formats:
        load = {
            'csv': gd.loadCsv,
            'geojson': gd.loadGeojson
        }

        # Get data:
        df = load['csv'](d.item)

        # output data to not always download it
        gd.write_dataframe(df, directory, d.filename, "json")

    print("Available columns:", df.columns)

    # Filter data for Bundesland/Landkreis and Einwohnerzahl (EWZ)
    dfo = df[d.columns_wanted]
    dfo = dfo.rename(columns=dd.GerEng)
    gd.write_dataframe(dfo, directory, d.filename_out, out_form)


#
def get_new_counties(data):
    """! Creates 7 new counties that were formed since 2011 and deletes old counties

   Downloaded data is from 2011.
   However, new counties have been defined.
   Thus, the new ones have to be added, the data has to be calculated and the old counties have to be deleted.

   @param data_temp Pandas dataframe
   @return Changed data
   """

    # create 7 new counties
    data_temp = np.append(data, np.zeros((7, data.shape[1])), axis=0)

    # Göttingen
    data_temp[-7, 0] = 3159

    # Mecklenburgische Seenplatte
    data_temp[-6, 0] = 13071

    # Landkreis Rostock
    data_temp[-5, 0] = 13072

    # Vorpommern Rügen
    data_temp[-4, 0] = 13073

    # Nordwestmecklenburg
    data_temp[-3, 0] = 13074

    # Vorpommern Greifswald
    data_temp[-2, 0] = 13075

    # Ludwigslust-Parchim
    data_temp[-1, 0] = 13076

    to_delete = []

    for i in range(len(data_temp[:, 0])):
        # fuse "Göttingen" and "Osterode am Harz" into Göttingen
        if data_temp[i, 0] in [3152, 3156]:
            data_temp[-7, 1:] += data_temp[i, 1:]
            to_delete.append(i)

        # fuse "Müritz", "Neubrandenburg", "Mecklenburg-Sterlitz"
        # and "Demmin" into "Mecklenburgische Seenplatte"
        if data_temp[i, 0] in [13056, 13002, 13055, 13052]:
            data_temp[-6, 1:] += data_temp[i, 1:]
            to_delete.append(i)

        # fuse "Bad Doberan and Güstrow" into "Landkreis Rostosck"
        if data_temp[i, 0] in [13051, 13053]:
            data_temp[-5, 1:] += data_temp[i, 1:]
            to_delete.append(i)

        # fuse "Rügen", "Stralsund" and "Nordvorpommern" into
        # "Vorpommern Rügen"
        if data_temp[i, 0] in [13061, 13005, 13057]:
            data_temp[-4, 1:] += data_temp[i, 1:]
            to_delete.append(i)

        # fuse "Wismar" and "Nordwestmecklenburg" into
        # "Nordwestmecklenburg"
        if data_temp[i, 0] in [13006, 13058]:
            data_temp[-3, 1:] += data_temp[i, 1:]
            to_delete.append(i)

        # fuse "Ostvorpommern", "Uecker-Randow" and "Greifswald"
        # into "Vorpommern Greifswald"
        if data_temp[i, 0] in [13059, 13062, 13001]:
            data_temp[-2, 1:] += data_temp[i, 1:]
            to_delete.append(i)

        # fuse "Ludwigslust" and "Parchim" into "Ludwigslust-Parchim"
        if data_temp[i, 0] in [13054, 13060]:
            data_temp[-1, 1:] += data_temp[i, 1:]
            to_delete.append(i)

    data_temp = np.delete(data_temp, to_delete, 0)
    sorted_inds = np.argsort(data_temp[:, 0])
    data_temp = data_temp[sorted_inds, :]
    if to_delete == []:
        return data
    else:
        return data_temp

<<<<<<< HEAD
def load_age_population_data(read_data, out_folder):
=======
    return data_temp


def get_age_population_data(read_data=dd.defaultDict['read_data'],
                            out_form=dd.defaultDict['out_form'],
                            out_folder=dd.defaultDict['out_folder'],
                            write_df=True):
    """! Download data with age splitting

    Data is downloaded from the following sources
    - our own migration [stored in "counties"]
    - Zensus2011 data splitted by gender for whole germany, states, counties in xls
    with additional data from 30.04.2011 (just used for reg_key?) [stored in "reg_key"]
    - Zensus2011 data from opendata splitted for age and gender [stored in "zensus"]

    Data is either downloaded or read from "out_folder"/Germany/.

    Working with the data includes:
    - For the Zensus data the male and female data is added to get just the age dependence
    - Population from the Zensus data of all age groups is scaled to the total population of our more recent migration
    data by a factor which represents the relative increase/decrease in population size
    between 2011 and 2019 for each county"

    @param read_data False [Default] or True. Defines if data is read from file or downloaded.
    @param out_form File format which is used for writing the data. Default defined in defaultDict.
    @param out_folder Path to folder where data is written in folder out_folder/Germany.
    """

>>>>>>> 97bf84fe
    directory = os.path.join(out_folder, 'Germany/')
    gd.check_dir(directory)

    filename_counties = 'migration'
    filename_reg_key = 'reg_key'
    filename_zensus = 'zensus'

    if(read_data):

        file_in = os.path.join(directory, filename_counties+".json")
        try:
            counties = pandas.read_json(file_in)
        except ValueError:
            exit_string = "Error: The file: " + file_in + " does not exist. Call program without -r flag to get it."
            sys.exit(exit_string)

        file_in = os.path.join(directory, filename_zensus+".json")
        try:
            zensus = pandas.read_json(file_in)
        except ValueError:
            exit_string = "Error: The file: " + file_in + " does not exist. Call program without -r flag to get it."
            sys.exit(exit_string)

        file_in = os.path.join(directory, filename_reg_key+".json")
        try:
            reg_key = pandas.read_json(file_in)
        except ValueError:
            exit_string = "Error: The file: " + file_in + " does not exist. Call program without -r flag to get it."
            sys.exit(exit_string)
    else:
        path_counties = 'http://hpcagainstcorona.sc.bs.dlr.de/data/migration/'
        path_reg_key = 'https://www.zensus2011.de/SharedDocs/Downloads/DE/Pressemitteilung/DemografischeGrunddaten/' \
                       '1A_EinwohnerzahlGeschlecht.xls?__blob=publicationFile&v=5'

        #read tables
        counties = pandas.read_excel(os.path.join(path_counties,'kreise_deu.xlsx'),sheet_name=1, header=3, engine='openpyxl')
        reg_key = pandas.read_excel(path_reg_key, sheet_name='Tabelle_1A', header=12)
        zensus = gd.loadCsv("abad92e8eead46a4b0d252ee9438eb53_1")

        gd.write_dataframe(counties, directory, filename_counties, "json")
        gd.write_dataframe(reg_key, directory, filename_reg_key, "json")
        gd.write_dataframe(zensus, directory, filename_zensus, "json")

<<<<<<< HEAD
    return counties, reg_key, zensus


def get_age_population_data(read_data=dd.defaultDict['read_data'],
                            out_form=dd.defaultDict['out_form'],
                            out_folder=dd.defaultDict['out_folder']):
    """! Download data with age splitting

   Data is downloaded from the following sources
   - our own migration [stored in "counties"]
   - Zensus2011 data splitted by gender for whole germany, states, counties in xls
   with additional data from 30.04.2011 (just used for reg_key?) [stored in "reg_key"]
   - Zensus2011 data from opendata splitted for age and gender [stored in "zensus"]

   Data is either downloaded or read from "out_folder"/Germany/.

   Working with the data includes:
   - For the Zensus data the male and female data is added to get just the age dependence
   - Population from the Zensus data of all age groups is scaled to the total population of our more recent migration
   data by a factor which represents the relative increase/decrease in population size
   between 2011 and 2019 for each county"

   @param read_data False [Default] or True. Defines if data is read from file or downloaded.
   @param out_form File format which is used for writing the data. Default defined in defaultDict.
   @param out_folder Path to folder where data is written in folder out_folder/Germany.
   """

    counties, reg_key, zensus = load_age_population_data(read_data, out_folder)

    # find region keys for census population data
=======
    #find region keys for census population data
>>>>>>> 97bf84fe
    key = np.zeros((len(zensus)))
    for i in range(len(key)):
        for j in range(len(reg_key)):
            if zensus.Name.values[i] == reg_key['NAME'].values.astype(str)[j]:
                if zensus.EWZ.values[i] == round(reg_key['Zensus_EWZ'].values[j]*1000):
                    key[i] = reg_key['AGS'].values[j]

    unique, inds, count = np.unique(key, return_index=True, return_counts=True)

    male = ['M_Unter_3', 'M_3_bis_5', 'M_6_bis_14', 'M_15_bis_17', 'M_18_bis_24',
            'M_25_bis_29', 'M_30_bis_39', 'M_40_bis_49', 'M_50_bis_64',
            'M_65_bis_74', 'M_75_und_aelter']
    female = ['W_Unter_3', 'W_3_bis_5', 'W_6_bis_14', 'W_15_bis_17', 'W_18_bis_24',
              'W_25_bis_29', 'W_30_bis_39', 'W_40_bis_49', 'W_50_bis_64',
              'W_65_bis_74', 'W_75_und_aelter']
    columns = [dd.EngEng['idCounty'], 'Total', '<3 years', '3-5 years', '6-14 years', '15-17 years', '18-24 years',
               '25-29 years', '30-39 years', '40-49 years', '50-64 years',
               '65-74 years', '>74 years']

    # add male and female population data
    data = np.zeros((len(inds), len(male)+2))
    data[:,0] = key[inds].astype(int)
    data[:,1] = zensus['EWZ'].values[inds].astype(int)
    for i in range(len(male)):
        data[:, i+2] = zensus[male[i]].values[inds].astype(int) + zensus[female[i]].values[inds].astype(int)

    data = get_new_counties(data)

    # compute ratio of current and 2011 population data
    ratio = np.ones(len(data[:,0]))
    for i in range(len(ratio)):
        for j in range(len(counties)):
            if not counties['Schlüssel-nummer'].isnull().values[j]:
                try:
                    if data[i,0] == int(counties['Schlüssel-nummer'].values[j]):
                        ratio[i] = counties['Bevölkerung2)'].values[j]/data[i, 1]
                except:
                    dummy = 0

    # adjust population data for all ages to current level
    data_current = np.zeros(data.shape)
    data_current[:, 0] = data[:, 0].copy()
    for i in range(len(data[0, :]) - 1):
        data_current[:, i + 1] = np.multiply(data[:, i + 1], ratio)

    #create dataframe
    df = pandas.DataFrame(data.astype(int), columns=columns)
    df_current = pandas.DataFrame(np.round(data_current).astype(int), columns=columns)

    directory = out_folder
    directory = os.path.join(directory, 'Germany/')
    gd.check_dir(directory)

    if write_df:
        gd.write_dataframe(df, directory, 'county_population', out_form)
        gd.write_dataframe(df_current, directory, 'county_current_population', out_form)
    else:
        return df_current



def main():
    """! Main program entry."""

    [read_data, out_form, out_folder] = gd.cli("population")
    get_age_population_data(read_data, out_form, out_folder)
    get_population_data(read_data, out_form, out_folder)


if __name__ == "__main__":
    main()<|MERGE_RESOLUTION|>--- conflicted
+++ resolved
@@ -185,38 +185,7 @@
     else:
         return data_temp
 
-<<<<<<< HEAD
 def load_age_population_data(read_data, out_folder):
-=======
-    return data_temp
-
-
-def get_age_population_data(read_data=dd.defaultDict['read_data'],
-                            out_form=dd.defaultDict['out_form'],
-                            out_folder=dd.defaultDict['out_folder'],
-                            write_df=True):
-    """! Download data with age splitting
-
-    Data is downloaded from the following sources
-    - our own migration [stored in "counties"]
-    - Zensus2011 data splitted by gender for whole germany, states, counties in xls
-    with additional data from 30.04.2011 (just used for reg_key?) [stored in "reg_key"]
-    - Zensus2011 data from opendata splitted for age and gender [stored in "zensus"]
-
-    Data is either downloaded or read from "out_folder"/Germany/.
-
-    Working with the data includes:
-    - For the Zensus data the male and female data is added to get just the age dependence
-    - Population from the Zensus data of all age groups is scaled to the total population of our more recent migration
-    data by a factor which represents the relative increase/decrease in population size
-    between 2011 and 2019 for each county"
-
-    @param read_data False [Default] or True. Defines if data is read from file or downloaded.
-    @param out_form File format which is used for writing the data. Default defined in defaultDict.
-    @param out_folder Path to folder where data is written in folder out_folder/Germany.
-    """
-
->>>>>>> 97bf84fe
     directory = os.path.join(out_folder, 'Germany/')
     gd.check_dir(directory)
 
@@ -260,13 +229,13 @@
         gd.write_dataframe(reg_key, directory, filename_reg_key, "json")
         gd.write_dataframe(zensus, directory, filename_zensus, "json")
 
-<<<<<<< HEAD
     return counties, reg_key, zensus
 
 
 def get_age_population_data(read_data=dd.defaultDict['read_data'],
                             out_form=dd.defaultDict['out_form'],
-                            out_folder=dd.defaultDict['out_folder']):
+                            out_folder=dd.defaultDict['out_folder'],
+                            write_df=True):
     """! Download data with age splitting
 
    Data is downloaded from the following sources
@@ -291,9 +260,6 @@
     counties, reg_key, zensus = load_age_population_data(read_data, out_folder)
 
     # find region keys for census population data
-=======
-    #find region keys for census population data
->>>>>>> 97bf84fe
     key = np.zeros((len(zensus)))
     for i in range(len(key)):
         for j in range(len(reg_key)):
