#ifndef SECIR_H
#define SECIR_H

#include <epidemiology/damping.h>

#include <vector>
#include <Eigen/Core>

namespace epi
{

/**
 * Paramters of the SECIR/SECIHURD model:
 * T_inc (also sigma^(-1) or R_2^(-1)+R_3^(-1)): mean incubation period (default: 5.2);
 *          R_2^(-1) is the first part of the incubation time where the person is not yet infectioous
 *          R_3 is the exchange between asymptomatic carriers and infectious people; R_3^(-1) is the second part of the incubation time where the person is infectious WITHOUT showing symptoms
 * T_serint (also R_2^(-1)+0.5*R_3^(-1)): serial interval (default: 4.2);
 * T_infmild (also gamma^(-1) or R_4^(-1)): time a person remains infective after disease (if 'hospitalized' is considered a state, it does not apply to them but only to 'mildly infected' people in SECIR)
 * T_hosp2home (also R_5^(1)): duration for which the hospitalized patients not requiring further intensive care remain under general hospital care (=INF or R_5=0 in standard SEIR to waive influence of this parameter)
 * T_home2hosp (also R_6^(-1)): mean time a patient with mild symptoms spends at home before hospital admission due to worsening of the disease condition  (=INF or R_6=0 in standard SEIR to waive influence of this parameter)
 * T_hosp2icu (also R_7^(-1)): mean time a patient who entered the hospital will be hopistalized without ICU before being connected to an ICU  (=INF or R_7=0 in standard SEIR to waive influence of this parameter)
 * T_icu2home (also R_8^(-1)): mean time a patient is connected to an ICU before returning home (=INF or R_8=0 in standard SEIR to waive influence of this parameter)
 * T_infasy (also R_9^(-1)): mean time an asymptomatic person remains infective (=INF or R_9=0 in standard SEIR to waive influence of this parameter)
 * T_icu2death (also d; better would be R_10^(-1)): mean time a person needs ICU support before dying (=INF or R_10=0 in standard SEIR to waive influence of this parameter)
 * cont_freq (also R_1: contact frequency/rate; called beta in the standard SEIR model)
 * alpha: share of asymptomatic cases
 * beta (Not the beta in SEIR model): risk of infection from the infected symptomatic patients
 * rho: H/I; hospitalized per infected (=0 in standard SEIR)
 * theta: U/H; intensive care units per hospitalized
 * delta: D/U; deaths per intensive care units
**/
/**
     * @brief Initializes a SECIR/SECIHURD model
     *
     * @todo parameter description
     *
     * @param tinc
     * @param tinfmild
     * @param tserint
     * @param thosp2home
     * @param thome2hosp
     * @param thosp2icu
     * @param ticu2home
     * @param tinfasy
     * @param ticu2death
     * @param cont_freq_in
     * @param alpha_in
     * @param beta_in
     * @param delta_in
     * @param rho_in
     * @param theta_in
     * @param nb_total_t0_in
     * @param nb_exp_t0_in
     * @param nb_car_t0_in
     * @param nb_inf_t0_in
     * @param nb_hosp_t0_in
     * @param nb_icu_t0_in
     * @param nb_rec_t0_in
     * @param nb_dead_t0_in
     */
class SecirParams
{
public:
    double base_reprod;

    // time parameters for the different 'stages' of the disease of scale day or 1/day
    // 'stages' does not refer to the 'states' of the SECIR model but also includes incubation time or contact frequency
    class StageTimes
    {
    public:
        /**
         * @brief Initializes a time parameters' struct in the SECIR model
         */
        StageTimes();

        /**
         * @brief sets the contact frequency in the SECIR model
         * @param cont_freq contact rate/frequency in 1/day unit
         */
        void set_cont_freq(double const& cont_freq);

        /**
         * @brief sets the incubation time in the SECIR model
         * @param tinc incubation time in day unit
         */
        void set_incubation(double const& tinc);

        /**
         * @brief sets the infectious time for symptomatic cases that are infected but who do not need to be hsopitalized in the SECIR model
         * @param tinfmild infectious time for symptomatic cases (if not hospitalized) in day unit 
         */
        void set_infectious_mild(double const& tinfmild);

        /**
         * @brief sets the serial interval in the SECIR model
         * @param tserint serial interval in day unit 
         */
        void set_serialinterval(double const& tserint);

        /**
         * @brief sets the time people are 'simply' hospitalized before returning home in the SECIR model
         * @param thosp2home time people are 'simply' hospitalized before returning home in day unit 
         */
        void set_hospitalized_to_home(double const& thosp2home);

        /**
         * @brief sets the time people are infectious at home before 'simply' hospitalized in the SECIR model
         * @param thome2hosp time people are infectious at home before 'simply' hospitalized in day unit 
         */
        void set_home_to_hospitalized(double const& thome2hosp);

        /**
         * @brief sets the time people are 'simply' hospitalized before being treated by ICU in the SECIR model
         * @param thosp2icu time people are 'simply' hospitalized before being treated by ICU in day unit 
         */
        void set_hospitalized_to_icu(double const& thosp2icu);

        /**
         * @brief sets the time people are treated by ICU before returning home in the SECIR model
         * @param ticu2home time people are treated by ICU before returning home in day unit 
         */
        void set_icu_to_home(double const& ticu2home);

        /**
         * @brief sets the infectious time for asymptomatic cases in the SECIR model
         * @param tinfasy infectious time for asymptomatic cases in day unit 
         */
        void set_infectious_asymp(double const& tinfasy);

        /**
         * @brief sets the time people are treated by ICU before dying in the SECIR model
         * @param ticu2death time people are treated by ICU before dying in day unit 
         */
        void set_icu_to_death(double const& ticu2death);

        /**
         * @brief returns the contact frequency set for the SECIR model in 1/day unit
         */
        double get_cont_freq() const;

        /**
         * @brief returns 1.0 over the incubation time set for the SECIR model in day unit
         */
        double get_incubation_inv() const;

        /**
         * @brief returns 1.0 over the infectious time set for the SECIR model in day unit
         */
        double get_infectious_mild_inv() const;

        /**
         * @brief returns 1.0 over the serial interval in the SECIR model
         */
        double get_serialinterval_inv() const;

        /**
         * @brief returns 1.0 over the time people are 'simply' hospitalized before returning home in the SECIR model 
         */
        double get_hospitalized_to_home_inv() const;

        /**
         * @brief returns 1.0 over the time people are infectious at home before 'simply' hospitalized in the SECIR model 
         */
        double get_home_to_hospitalized_inv() const;

        /**
         * @brief returns 1.0 over the time people are 'simply' hospitalized before being treated by ICU in the SECIR model
         */
        double get_hospitalized_to_icu_inv() const;

        /**
         * @brief returns 1.0 over the time people are treated by ICU before returning home in the SECIR model
         */
        double get_icu_to_home_inv() const;

        /**
         * @brief returns 1.0 over the infectious time for asymptomatic cases in the SECIR model
         */
        double get_infectious_asymp_inv() const;

        /**
         * @brief returns 1.0 over the time people are treated by ICU before dying in the SECIR model
         */
        double get_icu_to_dead_inv() const;

    private:
        double m_cont_freq, m_tinc_inv, m_tinfmild_inv; // parameters also available in SEIR
        double m_tserint_inv, m_thosp2home_inv, m_thome2hosp_inv, m_thosp2icu_inv, m_ticu2home_inv, m_tinfasy_inv,
            m_ticu2death_inv; // new SECIR params
    };

    // population parameters of unit scale
    class Populations
    {
    public:
        /**
         * @brief Initializes a population parameters' struct in the SECIR model
         */
        Populations();

        /**
         * @brief sets the number of total people at t0 in the SECIR model
         * automatically calls set_suscetible_t0() to subtract from the total number
         * @param nb_total_t0 total number of people at t0
         */
        void set_total_t0(double nb_total_t0);

        /**
         * @brief sets the number of exposed people at t0 in the SECIR model
         * automatically calls set_suscetible_t0() to subtract from the total number
         * @param nb_exp_t0 number of exposed people at t0
         */
        void set_exposed_t0(double nb_exp_t0);

        /**
         * @brief sets the number of carrier people at t0 in the SECIR model
         * automatically calls set_suscetible_t0() to subtract from the total number
         * @param nb_car_t0 number of recovered people at t0
         */
        void set_carrier_t0(double nb_car_t0);

        /**
         * @brief sets the number of infectious people at t0 in the SECIR model
         * automatically calls set_suscetible_t0() to subtract from the total number
         * @param nb_inf_t0 number of infectious people at t0
         */
        void set_infectious_t0(double nb_inf_t0);

        /**
         * @brief sets the number of hospitalized people at t0 in the SECIR model
         * automatically calls set_suscetible_t0() to subtract from the total number
         * @param nb_hosp_t0 number of recovered people at t0
         */
        void set_hospital_t0(double nb_hosp_t0);

        /**
         * @brief sets the number of ICU-treated people at t0 in the SECIR model
         * automatically calls set_suscetible_t0() to subtract from the total number
         * @param nb_icu_t0 number of recovered people at t0
         */
        void set_icu_t0(double nb_icu_t0);

        /**
         * @brief sets the number of recovered people at t0 in the SECIR model
         * automatically calls set_suscetible_t0() to subtract from the total number
         * @param nb_rec_t0 number of recovered people at t0
         */
        void set_recovered_t0(double nb_rec_t0);

        /**
         * @brief sets the number of dead people at t0 in the SECIR model
         * automatically calls set_suscetible_t0() to subtract from the total number
         * @param nb_dead_t0 number of recovered people at t0
         */
        void set_dead_t0(double nb_dead_t0);

        /**
         * @brief sets the number of suscetible people at t0 in the SECIR model
         * only to be called after all other populations have been called
         */
        void set_suscetible_t0();

        /**
         * @brief returns the number of total people at t0 in the SECIR model
         */
        double get_total_t0() const;

        /**
         * @brief returns the number of exposed people at t0 in the SECIR model
         */
        double get_exposed_t0() const;

        /**
         * @brief returns the number of carrier people at t0 in the SECIR model
         */
        double get_carrier_t0() const;

        /**
         * @brief returns the number of infectious people at t0 in the SECIR model
         */
        double get_infectious_t0() const;

        /**
         * @brief returns the number of hospitalized people at t0 in the SECIR model
         */
        double get_hospitalized_t0() const;

        /**
         * @brief returns the number of ICU-treated people at t0 in the SECIR model
         */
        double get_icu_t0() const;

        /**
         * @brief returns the number of recovered people at t0 in the SECIR model
         */
        double get_recovered_t0() const;

        /**
         * @brief returns the number of dead people at t0 in the SECIR model
         */
        double get_dead_t0() const;

        /**
         * @brief returns the number of suscetible people at t0 in the SECIR model
         */
        double get_suscetible_t0() const;

    private:
        double m_nb_total_t0, m_nb_sus_t0, m_nb_exp_t0, m_nb_car_t0, m_nb_inf_t0, m_nb_hosp_t0, m_nb_icu_t0,
            m_nb_rec_t0, m_nb_dead_t0;
    };

    class Probabilities
    {
    public:
        /**
         * @brief Initializes a probabilites parameters' struct in the SECIR model
         */
        Probabilities();

        /**
        * @brief sets the percentage of asymptomatic cases in the SECIR model
        * @param alpha the percentage of asymptomatic cases
        */
        void set_asymp_per_infectious(double const& alpha);

        /**
        * @brief sets the risk of infection from symptomatic cases in the SECIR model
        * @param beta the risk of infection from symptomatic cases 
        */
        void set_risk_from_symptomatic(double const& beta);

        /**
        * @brief sets the percentage of hospitalized patients per infected patients in the SECIR model
        * @param rho percentage of hospitalized patients per infected patients
        */
        void set_hospitalized_per_infectious(double const& rho);

        /**
        * @brief sets the percentage of ICU patients per hospitalized patients in the SECIR model
        * @param theta percentage of ICU patients per hospitalized patients
        */
        void set_icu_per_hospitalized(double const& theta);

        /**
        * @brief sets the percentage of dead patients per ICU patients in the SECIR model
        * @param delta percentage of dead patients per ICU patients 
        */
        void set_dead_per_icu(double const& delta);

        /**
        * @brief returns the percentage of asymptomatic cases in the SECIR model
        */
        double get_asymp_per_infectious() const;

        /**
        * @brief returns the risk of infection from symptomatic cases in the SECIR model
        */
        double get_risk_from_symptomatic() const;

        /**
        * @brief returns the percentage of hospitalized patients per infected patients in the SECIR model
        */
        double get_hospitalized_per_infectious() const;

        /**
        * @brief returns the percentage of ICU patients per hospitalized patients in the SECIR model
        */
        double get_icu_per_hospitalized() const;

        /**
        * @brief returns the percentage of dead patients per ICU patients in the SECIR model
        */
        double get_dead_per_icu() const;

    private:
        double m_alpha, m_beta, m_rho, m_theta, m_delta; // probabilities
    };

    StageTimes times;

    Populations populations;

    Probabilities probabilities;

    // This defines a damping factor for a mitigation strategy for different points in time.
    Dampings dampings;

    /**
     * @brief Initializes a SECIR/SECIHURD model without default parameters 
     */
    SecirParams();
};

/**
 * @brief returns the actual, approximated reproduction rate 
 */
double get_reprod_rate(SecirParams const& params, double t, std::vector<double> const& yt);

/**
 * prints given parameters
 * @param[in] params the SecirParams parameter object
 */
void print_secir_params(SecirParams const& params);

/**
 * Computes the current time-derivative of S, E, C, I, (H, U,) R, (D) in the SECIR/SECIHURD model
 * @param[in] params SECIR/SECIHURD Model parameters, created by secir_param
 * @tparam T the datatype of the cases
 * @param[in] y current  S, E, C, I, (H, U,) R, (D) values at t; y: [0:S, 1:E, 2:I, 3:R]
 * @param[in] t time / current day
 * @param[out] dydt the values of the time derivatices of S, E, C, I, (H, U,) R, (D)
 */
void secir_get_derivatives(SecirParams const& params, Eigen::VectorXd const& y, double t,
                           Eigen::VectorXd& dydt);

/**
 * Computes the SECIR curve by integration
 * @param[in] secir_0 Initial S, E, C, I, (H, U,) R, (D) values at t0
 * @param[in] t0 start time of simulation
 * @param[in] tmax end time of simulation
 * @param[in] dt initial time step
 * @param[in] params SECIR/SECIHURD model parameters
 *
 * @returns Vector of times t
 */
std::vector<double> simulate(double t0, double tmax, double dt, SecirParams const& params,
<<<<<<< HEAD
                             std::vector<Eigen::VectorXd>& seir);
=======
                             std::vector<std::vector<double>>& secir);
>>>>>>> 42824ad0

} // namespace epi

#endif // SECIR_H<|MERGE_RESOLUTION|>--- conflicted
+++ resolved
@@ -1,436 +1,432 @@
-#ifndef SECIR_H
-#define SECIR_H
-
-#include <epidemiology/damping.h>
-
-#include <vector>
-#include <Eigen/Core>
-
-namespace epi
-{
-
-/**
- * Paramters of the SECIR/SECIHURD model:
- * T_inc (also sigma^(-1) or R_2^(-1)+R_3^(-1)): mean incubation period (default: 5.2);
- *          R_2^(-1) is the first part of the incubation time where the person is not yet infectioous
- *          R_3 is the exchange between asymptomatic carriers and infectious people; R_3^(-1) is the second part of the incubation time where the person is infectious WITHOUT showing symptoms
- * T_serint (also R_2^(-1)+0.5*R_3^(-1)): serial interval (default: 4.2);
- * T_infmild (also gamma^(-1) or R_4^(-1)): time a person remains infective after disease (if 'hospitalized' is considered a state, it does not apply to them but only to 'mildly infected' people in SECIR)
- * T_hosp2home (also R_5^(1)): duration for which the hospitalized patients not requiring further intensive care remain under general hospital care (=INF or R_5=0 in standard SEIR to waive influence of this parameter)
- * T_home2hosp (also R_6^(-1)): mean time a patient with mild symptoms spends at home before hospital admission due to worsening of the disease condition  (=INF or R_6=0 in standard SEIR to waive influence of this parameter)
- * T_hosp2icu (also R_7^(-1)): mean time a patient who entered the hospital will be hopistalized without ICU before being connected to an ICU  (=INF or R_7=0 in standard SEIR to waive influence of this parameter)
- * T_icu2home (also R_8^(-1)): mean time a patient is connected to an ICU before returning home (=INF or R_8=0 in standard SEIR to waive influence of this parameter)
- * T_infasy (also R_9^(-1)): mean time an asymptomatic person remains infective (=INF or R_9=0 in standard SEIR to waive influence of this parameter)
- * T_icu2death (also d; better would be R_10^(-1)): mean time a person needs ICU support before dying (=INF or R_10=0 in standard SEIR to waive influence of this parameter)
- * cont_freq (also R_1: contact frequency/rate; called beta in the standard SEIR model)
- * alpha: share of asymptomatic cases
- * beta (Not the beta in SEIR model): risk of infection from the infected symptomatic patients
- * rho: H/I; hospitalized per infected (=0 in standard SEIR)
- * theta: U/H; intensive care units per hospitalized
- * delta: D/U; deaths per intensive care units
-**/
-/**
-     * @brief Initializes a SECIR/SECIHURD model
-     *
-     * @todo parameter description
-     *
-     * @param tinc
-     * @param tinfmild
-     * @param tserint
-     * @param thosp2home
-     * @param thome2hosp
-     * @param thosp2icu
-     * @param ticu2home
-     * @param tinfasy
-     * @param ticu2death
-     * @param cont_freq_in
-     * @param alpha_in
-     * @param beta_in
-     * @param delta_in
-     * @param rho_in
-     * @param theta_in
-     * @param nb_total_t0_in
-     * @param nb_exp_t0_in
-     * @param nb_car_t0_in
-     * @param nb_inf_t0_in
-     * @param nb_hosp_t0_in
-     * @param nb_icu_t0_in
-     * @param nb_rec_t0_in
-     * @param nb_dead_t0_in
-     */
-class SecirParams
-{
-public:
-    double base_reprod;
-
-    // time parameters for the different 'stages' of the disease of scale day or 1/day
-    // 'stages' does not refer to the 'states' of the SECIR model but also includes incubation time or contact frequency
-    class StageTimes
-    {
-    public:
-        /**
-         * @brief Initializes a time parameters' struct in the SECIR model
-         */
-        StageTimes();
-
-        /**
-         * @brief sets the contact frequency in the SECIR model
-         * @param cont_freq contact rate/frequency in 1/day unit
-         */
-        void set_cont_freq(double const& cont_freq);
-
-        /**
-         * @brief sets the incubation time in the SECIR model
-         * @param tinc incubation time in day unit
-         */
-        void set_incubation(double const& tinc);
-
-        /**
-         * @brief sets the infectious time for symptomatic cases that are infected but who do not need to be hsopitalized in the SECIR model
-         * @param tinfmild infectious time for symptomatic cases (if not hospitalized) in day unit 
-         */
-        void set_infectious_mild(double const& tinfmild);
-
-        /**
-         * @brief sets the serial interval in the SECIR model
-         * @param tserint serial interval in day unit 
-         */
-        void set_serialinterval(double const& tserint);
-
-        /**
-         * @brief sets the time people are 'simply' hospitalized before returning home in the SECIR model
-         * @param thosp2home time people are 'simply' hospitalized before returning home in day unit 
-         */
-        void set_hospitalized_to_home(double const& thosp2home);
-
-        /**
-         * @brief sets the time people are infectious at home before 'simply' hospitalized in the SECIR model
-         * @param thome2hosp time people are infectious at home before 'simply' hospitalized in day unit 
-         */
-        void set_home_to_hospitalized(double const& thome2hosp);
-
-        /**
-         * @brief sets the time people are 'simply' hospitalized before being treated by ICU in the SECIR model
-         * @param thosp2icu time people are 'simply' hospitalized before being treated by ICU in day unit 
-         */
-        void set_hospitalized_to_icu(double const& thosp2icu);
-
-        /**
-         * @brief sets the time people are treated by ICU before returning home in the SECIR model
-         * @param ticu2home time people are treated by ICU before returning home in day unit 
-         */
-        void set_icu_to_home(double const& ticu2home);
-
-        /**
-         * @brief sets the infectious time for asymptomatic cases in the SECIR model
-         * @param tinfasy infectious time for asymptomatic cases in day unit 
-         */
-        void set_infectious_asymp(double const& tinfasy);
-
-        /**
-         * @brief sets the time people are treated by ICU before dying in the SECIR model
-         * @param ticu2death time people are treated by ICU before dying in day unit 
-         */
-        void set_icu_to_death(double const& ticu2death);
-
-        /**
-         * @brief returns the contact frequency set for the SECIR model in 1/day unit
-         */
-        double get_cont_freq() const;
-
-        /**
-         * @brief returns 1.0 over the incubation time set for the SECIR model in day unit
-         */
-        double get_incubation_inv() const;
-
-        /**
-         * @brief returns 1.0 over the infectious time set for the SECIR model in day unit
-         */
-        double get_infectious_mild_inv() const;
-
-        /**
-         * @brief returns 1.0 over the serial interval in the SECIR model
-         */
-        double get_serialinterval_inv() const;
-
-        /**
-         * @brief returns 1.0 over the time people are 'simply' hospitalized before returning home in the SECIR model 
-         */
-        double get_hospitalized_to_home_inv() const;
-
-        /**
-         * @brief returns 1.0 over the time people are infectious at home before 'simply' hospitalized in the SECIR model 
-         */
-        double get_home_to_hospitalized_inv() const;
-
-        /**
-         * @brief returns 1.0 over the time people are 'simply' hospitalized before being treated by ICU in the SECIR model
-         */
-        double get_hospitalized_to_icu_inv() const;
-
-        /**
-         * @brief returns 1.0 over the time people are treated by ICU before returning home in the SECIR model
-         */
-        double get_icu_to_home_inv() const;
-
-        /**
-         * @brief returns 1.0 over the infectious time for asymptomatic cases in the SECIR model
-         */
-        double get_infectious_asymp_inv() const;
-
-        /**
-         * @brief returns 1.0 over the time people are treated by ICU before dying in the SECIR model
-         */
-        double get_icu_to_dead_inv() const;
-
-    private:
-        double m_cont_freq, m_tinc_inv, m_tinfmild_inv; // parameters also available in SEIR
-        double m_tserint_inv, m_thosp2home_inv, m_thome2hosp_inv, m_thosp2icu_inv, m_ticu2home_inv, m_tinfasy_inv,
-            m_ticu2death_inv; // new SECIR params
-    };
-
-    // population parameters of unit scale
-    class Populations
-    {
-    public:
-        /**
-         * @brief Initializes a population parameters' struct in the SECIR model
-         */
-        Populations();
-
-        /**
-         * @brief sets the number of total people at t0 in the SECIR model
-         * automatically calls set_suscetible_t0() to subtract from the total number
-         * @param nb_total_t0 total number of people at t0
-         */
-        void set_total_t0(double nb_total_t0);
-
-        /**
-         * @brief sets the number of exposed people at t0 in the SECIR model
-         * automatically calls set_suscetible_t0() to subtract from the total number
-         * @param nb_exp_t0 number of exposed people at t0
-         */
-        void set_exposed_t0(double nb_exp_t0);
-
-        /**
-         * @brief sets the number of carrier people at t0 in the SECIR model
-         * automatically calls set_suscetible_t0() to subtract from the total number
-         * @param nb_car_t0 number of recovered people at t0
-         */
-        void set_carrier_t0(double nb_car_t0);
-
-        /**
-         * @brief sets the number of infectious people at t0 in the SECIR model
-         * automatically calls set_suscetible_t0() to subtract from the total number
-         * @param nb_inf_t0 number of infectious people at t0
-         */
-        void set_infectious_t0(double nb_inf_t0);
-
-        /**
-         * @brief sets the number of hospitalized people at t0 in the SECIR model
-         * automatically calls set_suscetible_t0() to subtract from the total number
-         * @param nb_hosp_t0 number of recovered people at t0
-         */
-        void set_hospital_t0(double nb_hosp_t0);
-
-        /**
-         * @brief sets the number of ICU-treated people at t0 in the SECIR model
-         * automatically calls set_suscetible_t0() to subtract from the total number
-         * @param nb_icu_t0 number of recovered people at t0
-         */
-        void set_icu_t0(double nb_icu_t0);
-
-        /**
-         * @brief sets the number of recovered people at t0 in the SECIR model
-         * automatically calls set_suscetible_t0() to subtract from the total number
-         * @param nb_rec_t0 number of recovered people at t0
-         */
-        void set_recovered_t0(double nb_rec_t0);
-
-        /**
-         * @brief sets the number of dead people at t0 in the SECIR model
-         * automatically calls set_suscetible_t0() to subtract from the total number
-         * @param nb_dead_t0 number of recovered people at t0
-         */
-        void set_dead_t0(double nb_dead_t0);
-
-        /**
-         * @brief sets the number of suscetible people at t0 in the SECIR model
-         * only to be called after all other populations have been called
-         */
-        void set_suscetible_t0();
-
-        /**
-         * @brief returns the number of total people at t0 in the SECIR model
-         */
-        double get_total_t0() const;
-
-        /**
-         * @brief returns the number of exposed people at t0 in the SECIR model
-         */
-        double get_exposed_t0() const;
-
-        /**
-         * @brief returns the number of carrier people at t0 in the SECIR model
-         */
-        double get_carrier_t0() const;
-
-        /**
-         * @brief returns the number of infectious people at t0 in the SECIR model
-         */
-        double get_infectious_t0() const;
-
-        /**
-         * @brief returns the number of hospitalized people at t0 in the SECIR model
-         */
-        double get_hospitalized_t0() const;
-
-        /**
-         * @brief returns the number of ICU-treated people at t0 in the SECIR model
-         */
-        double get_icu_t0() const;
-
-        /**
-         * @brief returns the number of recovered people at t0 in the SECIR model
-         */
-        double get_recovered_t0() const;
-
-        /**
-         * @brief returns the number of dead people at t0 in the SECIR model
-         */
-        double get_dead_t0() const;
-
-        /**
-         * @brief returns the number of suscetible people at t0 in the SECIR model
-         */
-        double get_suscetible_t0() const;
-
-    private:
-        double m_nb_total_t0, m_nb_sus_t0, m_nb_exp_t0, m_nb_car_t0, m_nb_inf_t0, m_nb_hosp_t0, m_nb_icu_t0,
-            m_nb_rec_t0, m_nb_dead_t0;
-    };
-
-    class Probabilities
-    {
-    public:
-        /**
-         * @brief Initializes a probabilites parameters' struct in the SECIR model
-         */
-        Probabilities();
-
-        /**
-        * @brief sets the percentage of asymptomatic cases in the SECIR model
-        * @param alpha the percentage of asymptomatic cases
-        */
-        void set_asymp_per_infectious(double const& alpha);
-
-        /**
-        * @brief sets the risk of infection from symptomatic cases in the SECIR model
-        * @param beta the risk of infection from symptomatic cases 
-        */
-        void set_risk_from_symptomatic(double const& beta);
-
-        /**
-        * @brief sets the percentage of hospitalized patients per infected patients in the SECIR model
-        * @param rho percentage of hospitalized patients per infected patients
-        */
-        void set_hospitalized_per_infectious(double const& rho);
-
-        /**
-        * @brief sets the percentage of ICU patients per hospitalized patients in the SECIR model
-        * @param theta percentage of ICU patients per hospitalized patients
-        */
-        void set_icu_per_hospitalized(double const& theta);
-
-        /**
-        * @brief sets the percentage of dead patients per ICU patients in the SECIR model
-        * @param delta percentage of dead patients per ICU patients 
-        */
-        void set_dead_per_icu(double const& delta);
-
-        /**
-        * @brief returns the percentage of asymptomatic cases in the SECIR model
-        */
-        double get_asymp_per_infectious() const;
-
-        /**
-        * @brief returns the risk of infection from symptomatic cases in the SECIR model
-        */
-        double get_risk_from_symptomatic() const;
-
-        /**
-        * @brief returns the percentage of hospitalized patients per infected patients in the SECIR model
-        */
-        double get_hospitalized_per_infectious() const;
-
-        /**
-        * @brief returns the percentage of ICU patients per hospitalized patients in the SECIR model
-        */
-        double get_icu_per_hospitalized() const;
-
-        /**
-        * @brief returns the percentage of dead patients per ICU patients in the SECIR model
-        */
-        double get_dead_per_icu() const;
-
-    private:
-        double m_alpha, m_beta, m_rho, m_theta, m_delta; // probabilities
-    };
-
-    StageTimes times;
-
-    Populations populations;
-
-    Probabilities probabilities;
-
-    // This defines a damping factor for a mitigation strategy for different points in time.
-    Dampings dampings;
-
-    /**
-     * @brief Initializes a SECIR/SECIHURD model without default parameters 
-     */
-    SecirParams();
-};
-
-/**
- * @brief returns the actual, approximated reproduction rate 
- */
-double get_reprod_rate(SecirParams const& params, double t, std::vector<double> const& yt);
-
-/**
- * prints given parameters
- * @param[in] params the SecirParams parameter object
- */
-void print_secir_params(SecirParams const& params);
-
-/**
- * Computes the current time-derivative of S, E, C, I, (H, U,) R, (D) in the SECIR/SECIHURD model
- * @param[in] params SECIR/SECIHURD Model parameters, created by secir_param
- * @tparam T the datatype of the cases
- * @param[in] y current  S, E, C, I, (H, U,) R, (D) values at t; y: [0:S, 1:E, 2:I, 3:R]
- * @param[in] t time / current day
- * @param[out] dydt the values of the time derivatices of S, E, C, I, (H, U,) R, (D)
- */
-void secir_get_derivatives(SecirParams const& params, Eigen::VectorXd const& y, double t,
-                           Eigen::VectorXd& dydt);
-
-/**
- * Computes the SECIR curve by integration
- * @param[in] secir_0 Initial S, E, C, I, (H, U,) R, (D) values at t0
- * @param[in] t0 start time of simulation
- * @param[in] tmax end time of simulation
- * @param[in] dt initial time step
- * @param[in] params SECIR/SECIHURD model parameters
- *
- * @returns Vector of times t
- */
-std::vector<double> simulate(double t0, double tmax, double dt, SecirParams const& params,
-<<<<<<< HEAD
-                             std::vector<Eigen::VectorXd>& seir);
-=======
-                             std::vector<std::vector<double>>& secir);
->>>>>>> 42824ad0
-
-} // namespace epi
-
-#endif // SECIR_H+#ifndef SECIR_H
+#define SECIR_H
+
+#include <epidemiology/damping.h>
+
+#include <vector>
+#include <Eigen/Core>
+
+namespace epi
+{
+
+/**
+ * Paramters of the SECIR/SECIHURD model:
+ * T_inc (also sigma^(-1) or R_2^(-1)+R_3^(-1)): mean incubation period (default: 5.2);
+ *          R_2^(-1) is the first part of the incubation time where the person is not yet infectioous
+ *          R_3 is the exchange between asymptomatic carriers and infectious people; R_3^(-1) is the second part of the incubation time where the person is infectious WITHOUT showing symptoms
+ * T_serint (also R_2^(-1)+0.5*R_3^(-1)): serial interval (default: 4.2);
+ * T_infmild (also gamma^(-1) or R_4^(-1)): time a person remains infective after disease (if 'hospitalized' is considered a state, it does not apply to them but only to 'mildly infected' people in SECIR)
+ * T_hosp2home (also R_5^(1)): duration for which the hospitalized patients not requiring further intensive care remain under general hospital care (=INF or R_5=0 in standard SEIR to waive influence of this parameter)
+ * T_home2hosp (also R_6^(-1)): mean time a patient with mild symptoms spends at home before hospital admission due to worsening of the disease condition  (=INF or R_6=0 in standard SEIR to waive influence of this parameter)
+ * T_hosp2icu (also R_7^(-1)): mean time a patient who entered the hospital will be hopistalized without ICU before being connected to an ICU  (=INF or R_7=0 in standard SEIR to waive influence of this parameter)
+ * T_icu2home (also R_8^(-1)): mean time a patient is connected to an ICU before returning home (=INF or R_8=0 in standard SEIR to waive influence of this parameter)
+ * T_infasy (also R_9^(-1)): mean time an asymptomatic person remains infective (=INF or R_9=0 in standard SEIR to waive influence of this parameter)
+ * T_icu2death (also d; better would be R_10^(-1)): mean time a person needs ICU support before dying (=INF or R_10=0 in standard SEIR to waive influence of this parameter)
+ * cont_freq (also R_1: contact frequency/rate; called beta in the standard SEIR model)
+ * alpha: share of asymptomatic cases
+ * beta (Not the beta in SEIR model): risk of infection from the infected symptomatic patients
+ * rho: H/I; hospitalized per infected (=0 in standard SEIR)
+ * theta: U/H; intensive care units per hospitalized
+ * delta: D/U; deaths per intensive care units
+**/
+/**
+     * @brief Initializes a SECIR/SECIHURD model
+     *
+     * @todo parameter description
+     *
+     * @param tinc
+     * @param tinfmild
+     * @param tserint
+     * @param thosp2home
+     * @param thome2hosp
+     * @param thosp2icu
+     * @param ticu2home
+     * @param tinfasy
+     * @param ticu2death
+     * @param cont_freq_in
+     * @param alpha_in
+     * @param beta_in
+     * @param delta_in
+     * @param rho_in
+     * @param theta_in
+     * @param nb_total_t0_in
+     * @param nb_exp_t0_in
+     * @param nb_car_t0_in
+     * @param nb_inf_t0_in
+     * @param nb_hosp_t0_in
+     * @param nb_icu_t0_in
+     * @param nb_rec_t0_in
+     * @param nb_dead_t0_in
+     */
+class SecirParams
+{
+public:
+    double base_reprod;
+
+    // time parameters for the different 'stages' of the disease of scale day or 1/day
+    // 'stages' does not refer to the 'states' of the SECIR model but also includes incubation time or contact frequency
+    class StageTimes
+    {
+    public:
+        /**
+         * @brief Initializes a time parameters' struct in the SECIR model
+         */
+        StageTimes();
+
+        /**
+         * @brief sets the contact frequency in the SECIR model
+         * @param cont_freq contact rate/frequency in 1/day unit
+         */
+        void set_cont_freq(double const& cont_freq);
+
+        /**
+         * @brief sets the incubation time in the SECIR model
+         * @param tinc incubation time in day unit
+         */
+        void set_incubation(double const& tinc);
+
+        /**
+         * @brief sets the infectious time for symptomatic cases that are infected but who do not need to be hsopitalized in the SECIR model
+         * @param tinfmild infectious time for symptomatic cases (if not hospitalized) in day unit 
+         */
+        void set_infectious_mild(double const& tinfmild);
+
+        /**
+         * @brief sets the serial interval in the SECIR model
+         * @param tserint serial interval in day unit 
+         */
+        void set_serialinterval(double const& tserint);
+
+        /**
+         * @brief sets the time people are 'simply' hospitalized before returning home in the SECIR model
+         * @param thosp2home time people are 'simply' hospitalized before returning home in day unit 
+         */
+        void set_hospitalized_to_home(double const& thosp2home);
+
+        /**
+         * @brief sets the time people are infectious at home before 'simply' hospitalized in the SECIR model
+         * @param thome2hosp time people are infectious at home before 'simply' hospitalized in day unit 
+         */
+        void set_home_to_hospitalized(double const& thome2hosp);
+
+        /**
+         * @brief sets the time people are 'simply' hospitalized before being treated by ICU in the SECIR model
+         * @param thosp2icu time people are 'simply' hospitalized before being treated by ICU in day unit 
+         */
+        void set_hospitalized_to_icu(double const& thosp2icu);
+
+        /**
+         * @brief sets the time people are treated by ICU before returning home in the SECIR model
+         * @param ticu2home time people are treated by ICU before returning home in day unit 
+         */
+        void set_icu_to_home(double const& ticu2home);
+
+        /**
+         * @brief sets the infectious time for asymptomatic cases in the SECIR model
+         * @param tinfasy infectious time for asymptomatic cases in day unit 
+         */
+        void set_infectious_asymp(double const& tinfasy);
+
+        /**
+         * @brief sets the time people are treated by ICU before dying in the SECIR model
+         * @param ticu2death time people are treated by ICU before dying in day unit 
+         */
+        void set_icu_to_death(double const& ticu2death);
+
+        /**
+         * @brief returns the contact frequency set for the SECIR model in 1/day unit
+         */
+        double get_cont_freq() const;
+
+        /**
+         * @brief returns 1.0 over the incubation time set for the SECIR model in day unit
+         */
+        double get_incubation_inv() const;
+
+        /**
+         * @brief returns 1.0 over the infectious time set for the SECIR model in day unit
+         */
+        double get_infectious_mild_inv() const;
+
+        /**
+         * @brief returns 1.0 over the serial interval in the SECIR model
+         */
+        double get_serialinterval_inv() const;
+
+        /**
+         * @brief returns 1.0 over the time people are 'simply' hospitalized before returning home in the SECIR model 
+         */
+        double get_hospitalized_to_home_inv() const;
+
+        /**
+         * @brief returns 1.0 over the time people are infectious at home before 'simply' hospitalized in the SECIR model 
+         */
+        double get_home_to_hospitalized_inv() const;
+
+        /**
+         * @brief returns 1.0 over the time people are 'simply' hospitalized before being treated by ICU in the SECIR model
+         */
+        double get_hospitalized_to_icu_inv() const;
+
+        /**
+         * @brief returns 1.0 over the time people are treated by ICU before returning home in the SECIR model
+         */
+        double get_icu_to_home_inv() const;
+
+        /**
+         * @brief returns 1.0 over the infectious time for asymptomatic cases in the SECIR model
+         */
+        double get_infectious_asymp_inv() const;
+
+        /**
+         * @brief returns 1.0 over the time people are treated by ICU before dying in the SECIR model
+         */
+        double get_icu_to_dead_inv() const;
+
+    private:
+        double m_cont_freq, m_tinc_inv, m_tinfmild_inv; // parameters also available in SEIR
+        double m_tserint_inv, m_thosp2home_inv, m_thome2hosp_inv, m_thosp2icu_inv, m_ticu2home_inv, m_tinfasy_inv,
+            m_ticu2death_inv; // new SECIR params
+    };
+
+    // population parameters of unit scale
+    class Populations
+    {
+    public:
+        /**
+         * @brief Initializes a population parameters' struct in the SECIR model
+         */
+        Populations();
+
+        /**
+         * @brief sets the number of total people at t0 in the SECIR model
+         * automatically calls set_suscetible_t0() to subtract from the total number
+         * @param nb_total_t0 total number of people at t0
+         */
+        void set_total_t0(double nb_total_t0);
+
+        /**
+         * @brief sets the number of exposed people at t0 in the SECIR model
+         * automatically calls set_suscetible_t0() to subtract from the total number
+         * @param nb_exp_t0 number of exposed people at t0
+         */
+        void set_exposed_t0(double nb_exp_t0);
+
+        /**
+         * @brief sets the number of carrier people at t0 in the SECIR model
+         * automatically calls set_suscetible_t0() to subtract from the total number
+         * @param nb_car_t0 number of recovered people at t0
+         */
+        void set_carrier_t0(double nb_car_t0);
+
+        /**
+         * @brief sets the number of infectious people at t0 in the SECIR model
+         * automatically calls set_suscetible_t0() to subtract from the total number
+         * @param nb_inf_t0 number of infectious people at t0
+         */
+        void set_infectious_t0(double nb_inf_t0);
+
+        /**
+         * @brief sets the number of hospitalized people at t0 in the SECIR model
+         * automatically calls set_suscetible_t0() to subtract from the total number
+         * @param nb_hosp_t0 number of recovered people at t0
+         */
+        void set_hospital_t0(double nb_hosp_t0);
+
+        /**
+         * @brief sets the number of ICU-treated people at t0 in the SECIR model
+         * automatically calls set_suscetible_t0() to subtract from the total number
+         * @param nb_icu_t0 number of recovered people at t0
+         */
+        void set_icu_t0(double nb_icu_t0);
+
+        /**
+         * @brief sets the number of recovered people at t0 in the SECIR model
+         * automatically calls set_suscetible_t0() to subtract from the total number
+         * @param nb_rec_t0 number of recovered people at t0
+         */
+        void set_recovered_t0(double nb_rec_t0);
+
+        /**
+         * @brief sets the number of dead people at t0 in the SECIR model
+         * automatically calls set_suscetible_t0() to subtract from the total number
+         * @param nb_dead_t0 number of recovered people at t0
+         */
+        void set_dead_t0(double nb_dead_t0);
+
+        /**
+         * @brief sets the number of suscetible people at t0 in the SECIR model
+         * only to be called after all other populations have been called
+         */
+        void set_suscetible_t0();
+
+        /**
+         * @brief returns the number of total people at t0 in the SECIR model
+         */
+        double get_total_t0() const;
+
+        /**
+         * @brief returns the number of exposed people at t0 in the SECIR model
+         */
+        double get_exposed_t0() const;
+
+        /**
+         * @brief returns the number of carrier people at t0 in the SECIR model
+         */
+        double get_carrier_t0() const;
+
+        /**
+         * @brief returns the number of infectious people at t0 in the SECIR model
+         */
+        double get_infectious_t0() const;
+
+        /**
+         * @brief returns the number of hospitalized people at t0 in the SECIR model
+         */
+        double get_hospitalized_t0() const;
+
+        /**
+         * @brief returns the number of ICU-treated people at t0 in the SECIR model
+         */
+        double get_icu_t0() const;
+
+        /**
+         * @brief returns the number of recovered people at t0 in the SECIR model
+         */
+        double get_recovered_t0() const;
+
+        /**
+         * @brief returns the number of dead people at t0 in the SECIR model
+         */
+        double get_dead_t0() const;
+
+        /**
+         * @brief returns the number of suscetible people at t0 in the SECIR model
+         */
+        double get_suscetible_t0() const;
+
+    private:
+        double m_nb_total_t0, m_nb_sus_t0, m_nb_exp_t0, m_nb_car_t0, m_nb_inf_t0, m_nb_hosp_t0, m_nb_icu_t0,
+            m_nb_rec_t0, m_nb_dead_t0;
+    };
+
+    class Probabilities
+    {
+    public:
+        /**
+         * @brief Initializes a probabilites parameters' struct in the SECIR model
+         */
+        Probabilities();
+
+        /**
+        * @brief sets the percentage of asymptomatic cases in the SECIR model
+        * @param alpha the percentage of asymptomatic cases
+        */
+        void set_asymp_per_infectious(double const& alpha);
+
+        /**
+        * @brief sets the risk of infection from symptomatic cases in the SECIR model
+        * @param beta the risk of infection from symptomatic cases 
+        */
+        void set_risk_from_symptomatic(double const& beta);
+
+        /**
+        * @brief sets the percentage of hospitalized patients per infected patients in the SECIR model
+        * @param rho percentage of hospitalized patients per infected patients
+        */
+        void set_hospitalized_per_infectious(double const& rho);
+
+        /**
+        * @brief sets the percentage of ICU patients per hospitalized patients in the SECIR model
+        * @param theta percentage of ICU patients per hospitalized patients
+        */
+        void set_icu_per_hospitalized(double const& theta);
+
+        /**
+        * @brief sets the percentage of dead patients per ICU patients in the SECIR model
+        * @param delta percentage of dead patients per ICU patients 
+        */
+        void set_dead_per_icu(double const& delta);
+
+        /**
+        * @brief returns the percentage of asymptomatic cases in the SECIR model
+        */
+        double get_asymp_per_infectious() const;
+
+        /**
+        * @brief returns the risk of infection from symptomatic cases in the SECIR model
+        */
+        double get_risk_from_symptomatic() const;
+
+        /**
+        * @brief returns the percentage of hospitalized patients per infected patients in the SECIR model
+        */
+        double get_hospitalized_per_infectious() const;
+
+        /**
+        * @brief returns the percentage of ICU patients per hospitalized patients in the SECIR model
+        */
+        double get_icu_per_hospitalized() const;
+
+        /**
+        * @brief returns the percentage of dead patients per ICU patients in the SECIR model
+        */
+        double get_dead_per_icu() const;
+
+    private:
+        double m_alpha, m_beta, m_rho, m_theta, m_delta; // probabilities
+    };
+
+    StageTimes times;
+
+    Populations populations;
+
+    Probabilities probabilities;
+
+    // This defines a damping factor for a mitigation strategy for different points in time.
+    Dampings dampings;
+
+    /**
+     * @brief Initializes a SECIR/SECIHURD model without default parameters 
+     */
+    SecirParams();
+};
+
+/**
+ * @brief returns the actual, approximated reproduction rate 
+ */
+double get_reprod_rate(SecirParams const& params, double t, std::vector<double> const& yt);
+
+/**
+ * prints given parameters
+ * @param[in] params the SecirParams parameter object
+ */
+void print_secir_params(SecirParams const& params);
+
+/**
+ * Computes the current time-derivative of S, E, C, I, (H, U,) R, (D) in the SECIR/SECIHURD model
+ * @param[in] params SECIR/SECIHURD Model parameters, created by secir_param
+ * @tparam T the datatype of the cases
+ * @param[in] y current  S, E, C, I, (H, U,) R, (D) values at t; y: [0:S, 1:E, 2:I, 3:R]
+ * @param[in] t time / current day
+ * @param[out] dydt the values of the time derivatices of S, E, C, I, (H, U,) R, (D)
+ */
+void secir_get_derivatives(SecirParams const& params, Eigen::VectorXd const& y, double t,
+                           Eigen::VectorXd& dydt);
+
+/**
+ * Computes the SECIR curve by integration
+ * @param[in] secir_0 Initial S, E, C, I, (H, U,) R, (D) values at t0
+ * @param[in] t0 start time of simulation
+ * @param[in] tmax end time of simulation
+ * @param[in] dt initial time step
+ * @param[in] params SECIR/SECIHURD model parameters
+ *
+ * @returns Vector of times t
+ */
+std::vector<double> simulate(double t0, double tmax, double dt, SecirParams const& params,
+                             std::vector<Eigen::VectorXd>& secir);
+
+} // namespace epi
+
+#endif // SECIR_H