--- conflicted
+++ resolved
@@ -1,25 +1,16 @@
 #include "hybrid_paper/library/infection_state.h"
 #include "hybrid_paper/library/initialization.h"
 #include "hybrid_paper/library/model_setup.h"
-<<<<<<< HEAD
+#include "hybrid_paper/library/analyze_result.h"
+#include "hybrid_paper/library/infection_state.h"
+#include "hybrid_paper/library/potentials/commuting_potential.h"
+#include "mpm/abm.h"
+#include "mpm/pdmm.h"
+
+#include "memilio/data/analyze_result.h"
 #include "memilio/utils/random_number_generator.h"
-#include "mpm/abm.h"
-#include "hybrid_paper/library/potentials/commuting_potential.h"
-#include "mpm/pdmm.h"
-#include <cmath>
-=======
-#include "hybrid_paper/library/analyze_result.h"
-#include "library/analyze_result.h"
-#include "library/infection_state.h"
-#include "mpm/abm.h"
-#include "hybrid_paper/library/potentials/commuting_potential.h"
-#include "mpm/pdmm.h"
-#include "memilio/data/analyze_result.h"
-#include <cstddef>
-#include <cstdio>
->>>>>>> fda5fd48
+
 #include <string>
-#include <utility>
 
 #define TIME_TYPE std::chrono::high_resolution_clock::time_point
 #define TIME_NOW std::chrono::high_resolution_clock::now()
@@ -42,90 +33,6 @@
     const size_t num_regions = 8;
     const int focus_region   = 3;
 
-    // mio::Date start_date             = mio::Date(2021, 3, 1);
-    // double t_Exposed                 = 3.67652;
-    // double t_Carrier                 = 2.71414;
-    // double t_Infected                = 5;
-    // double mu_C_R                    = 0.1;
-    // double transmission_rate         = 0.35;
-    // double mu_I_D                    = 0.004;
-    // double scaling_factor_trans_rate = 1.0; /// 6.48;
-    // double contact_radius            = 10;
-    // double persons_per_agent         = 100;
-    // double tmax                      = 30;
-    // double dt                        = 0.1;
-
-    // std::vector<int> regions        = {9179, 9174, 9188, 9162, 9184, 9178, 9177, 9175};
-    // std::vector<double> populations = {218579, 155449, 136747, 1487708, 349837, 181144, 139622, 144562};
-
-    // Eigen::MatrixXi metaregions;
-    // {
-    //     const auto fname = mio::base_dir() + "metagermany.pgm";
-    //     std::ifstream ifile(fname);
-    //     if (!ifile.is_open()) {
-    //         mio::log(mio::LogLevel::critical, "Could not open file {}", fname);
-    //         std::abort();
-    //     }
-    //     else {
-    //         metaregions = mio::mpm::read_pgm_raw(ifile).first;
-    //         ifile.close();
-    //     }
-    // }
-
-    // WeightedGradient wg(mio::base_dir() + "potentially_germany_grad.json", mio::base_dir() + "boundary_ids.pgm");
-    // const std::vector<double> weights(14, 500);
-    // const std::vector<double> sigmas(num_regions, 10);
-    // wg.apply_weights(weights);
-
-    // const std::vector<int> county_ids   = {233, 228, 242, 223, 238, 232, 231, 229};
-    // Eigen::MatrixXd reference_commuters = get_transition_matrix(mio::base_dir() + "data/mobility/").value();
-
-    // Eigen::Matrix<double, Eigen::Dynamic, Eigen::Dynamic, Eigen::RowMajor> commute_weights(num_regions, num_regions);
-    // commute_weights.setZero();
-    // for (int i = 0; i < num_regions; i++) {
-    //     for (int j = 0; j < num_regions; j++) {
-    //         if (i != j) {
-    //             commute_weights(i, j) = reference_commuters(county_ids[i], county_ids[j]);
-    //         }
-    //     }
-    //     commute_weights(i, i) = populations[i] - commute_weights.row(i).sum();
-    // }
-
-    // std::map<std::tuple<Region, Region>, double> transition_factors{
-    //     {{Region(0), Region(1)}, 0.000958613}, {{Region(0), Region(2)}, 0.00172736},
-    //     {{Region(0), Region(3)}, 0.0136988},   {{Region(0), Region(4)}, 0.00261568},
-    //     {{Region(0), Region(5)}, 0.000317227}, {{Region(0), Region(6)}, 0.000100373},
-    //     {{Region(0), Region(7)}, 0.00012256},  {{Region(1), Region(0)}, 0.000825387},
-    //     {{Region(1), Region(2)}, 0.00023648},  {{Region(1), Region(3)}, 0.0112213},
-    //     {{Region(1), Region(4)}, 0.00202101},  {{Region(1), Region(5)}, 0.00062912},
-    //     {{Region(1), Region(6)}, 0.000201067}, {{Region(1), Region(7)}, 0.000146773},
-    //     {{Region(2), Region(0)}, 0.000712533}, {{Region(2), Region(1)}, 0.000102613},
-    //     {{Region(2), Region(3)}, 0.00675979},  {{Region(2), Region(4)}, 0.00160171},
-    //     {{Region(2), Region(5)}, 0.000175467}, {{Region(2), Region(6)}, 0.00010336},
-    //     {{Region(2), Region(7)}, 6.21867e-05}, {{Region(3), Region(0)}, 0.00329632},
-    //     {{Region(3), Region(1)}, 0.00322347},  {{Region(3), Region(2)}, 0.00412565},
-    //     {{Region(3), Region(4)}, 0.0332566},   {{Region(3), Region(5)}, 0.00462197},
-    //     {{Region(3), Region(6)}, 0.00659424},  {{Region(3), Region(7)}, 0.00255147},
-    //     {{Region(4), Region(0)}, 0.000388373}, {{Region(4), Region(1)}, 0.000406827},
-    //     {{Region(4), Region(2)}, 0.000721387}, {{Region(4), Region(3)}, 0.027394},
-    //     {{Region(4), Region(5)}, 0.00127328},  {{Region(4), Region(6)}, 0.00068224},
-    //     {{Region(4), Region(7)}, 0.00104491},  {{Region(5), Region(0)}, 0.00013728},
-    //     {{Region(5), Region(1)}, 0.000475627}, {{Region(5), Region(2)}, 0.00010688},
-    //     {{Region(5), Region(3)}, 0.00754293},  {{Region(5), Region(4)}, 0.0034704},
-    //     {{Region(5), Region(6)}, 0.00210027},  {{Region(5), Region(7)}, 0.000226667},
-    //     {{Region(6), Region(0)}, 7.264e-05},   {{Region(6), Region(1)}, 0.0001424},
-    //     {{Region(6), Region(2)}, 9.55733e-05}, {{Region(6), Region(3)}, 0.00921109},
-    //     {{Region(6), Region(4)}, 0.0025216},   {{Region(6), Region(5)}, 0.00266944},
-    //     {{Region(6), Region(7)}, 0.00156053},  {{Region(7), Region(0)}, 7.81867e-05},
-    //     {{Region(7), Region(1)}, 0.0001024},   {{Region(7), Region(2)}, 8.256e-05},
-    //     {{Region(7), Region(3)}, 0.00833152},  {{Region(7), Region(4)}, 0.00393717},
-    //     {{Region(7), Region(5)}, 0.000354987}, {{Region(7), Region(6)}, 0.00055456}};
-
-    // mio::mpm::paper::ModelSetup<ABM::Agent> setup(t_Exposed, t_Carrier, t_Infected, transmission_rate, mu_C_R, mu_I_D,
-    //                                               start_date, regions, populations, persons_per_agent, metaregions,
-    //                                               tmax, dt, commute_weights, wg, sigmas, contact_radius,
-    //                                               transition_factors, 1.0, true);
-
     mio::mpm::paper::ModelSetup<ABM::Agent> setup;
 
     ABM abm   = setup.create_abm<ABM>();
@@ -151,56 +58,6 @@
         }
     }
 
-<<<<<<< HEAD
-    auto simABM  = mio::Simulation<ABM>(abm, 0.0, dt);
-    auto simPDMM = mio::Simulation<PDMM>(pdmm, 0.0, dt);
-
-    // set how many commuters enter the focus region each day
-    Eigen::VectorXd posteriori_commute_weight = setup.k_provider.metaregion_commute_weights.col(focus_region);
-    posteriori_commute_weight[focus_region]   = 0;
-
-    for (double t = -dt;; t = std::min(t + dt, tmax)) {
-        std::cerr << t << " / " << tmax << std::endl << std::flush;
-        simABM.advance(t);
-        simPDMM.advance(t);
-        { //move agents from abm to pdmm
-            const auto pop     = simPDMM.get_model().populations;
-            auto simPDMM_state = simPDMM.get_result().get_last_value();
-            auto& agents       = simABM.get_model().populations;
-            auto itr           = agents.begin();
-            while (itr != agents.end()) {
-                if (itr->region != focus_region) {
-                    simABM.get_result().get_last_value()[simPDMM.get_model().populations.get_flat_index(
-                        {Region(focus_region), itr->status})] -= 1;
-                    simPDMM_state[pop.get_flat_index({Region(itr->region), itr->status})] += 1;
-                    itr = agents.erase(itr);
-                }
-                else {
-                    itr++;
-                }
-            }
-        }
-        { //move agents from pdmm to abm
-            auto pop = simPDMM.get_result().get_last_value();
-            for (int i = 0; i < (int)Status::Count; i++) {
-                // auto p = simPDMM_state[pop.get_flat_index({focus_region, (InfectionState)i})];
-                auto& agents = pop[simPDMM.get_model().populations.get_flat_index({Region(focus_region), (Status)i})];
-                for (; agents > 0; agents -= 1) {
-                    const double daytime = t - std::floor(t);
-                    if (daytime < 13. / 24.) {
-                        const size_t commuting_origin =
-                            mio::DiscreteDistribution<size_t>::get_instance()(posteriori_commute_weight);
-                        const double t_return =
-                            std::floor(t) +
-                            mio::ParameterDistributionNormal(13.0 / 24.0, 23.0 / 24.0, 18.0 / 24.0).get_rand_sample();
-                        simABM.get_model().populations.push_back(
-                            {setup.k_provider.metaregion_sampler(focus_region), (Status)i, focus_region, true,
-                             setup.k_provider.metaregion_sampler(commuting_origin), t_return, 0});
-                    }
-                    else {
-                        simABM.get_model().populations.push_back(
-                            {setup.k_provider.metaregion_sampler(focus_region), (Status)i, focus_region, false});
-=======
     auto& abm_adoption_rates = abm.get_adoption_rates();
     for (auto& ar : abm_adoption_rates) {
         if (std::get<0>(ar.first) != Region(focus_region)) {
@@ -214,6 +71,10 @@
         num_runs, mio::TimeSeries<double>::zero(setup.tmax, num_regions * mio::mpm::paper::flow_indices.size()));
 
     TIME_TYPE total_sim_time = TIME_NOW;
+
+    // set how many commuters enter the focus region each day
+    Eigen::VectorXd posteriori_commute_weight = setup.k_provider.metaregion_commute_weights.col(focus_region);
+    posteriori_commute_weight[focus_region]   = 0;
 
     for (size_t run = 0; run < num_runs; ++run) {
         std::cout << "run: " << run << "\n";
@@ -244,13 +105,25 @@
                 auto pop = simPDMM.get_result().get_last_value();
                 for (int i = 0; i < (int)Status::Count; i++) {
                     // auto p = simPDMM_state[pop.get_flat_index({focus_region, (InfectionState)i})];
-                    auto index   = simPDMM.get_model().populations.get_flat_index({Region(focus_region), (Status)i});
+                    auto index = simPDMM.get_model().populations.get_flat_index({Region(focus_region), (Status)i});
+                    simABM.get_result().get_last_value()[index] += 1;
                     auto& agents = pop[index];
                     for (; agents > 0; agents -= 1) {
-                        simABM.get_model().populations.push_back(
-                            {setup.k_provider.metaregion_sampler(focus_region), (Status)i, focus_region});
-                        simABM.get_result().get_last_value()[index] += 1;
->>>>>>> fda5fd48
+                        const double daytime = t - std::floor(t);
+                        if (daytime < 13. / 24.) {
+                            const size_t commuting_origin =
+                                mio::DiscreteDistribution<size_t>::get_instance()(posteriori_commute_weight);
+                            const double t_return =
+                                std::floor(t) + mio::ParameterDistributionNormal(13.0 / 24.0, 23.0 / 24.0, 18.0 / 24.0)
+                                                    .get_rand_sample();
+                            simABM.get_model().populations.push_back(
+                                {setup.k_provider.metaregion_sampler(focus_region), (Status)i, focus_region, true,
+                                 setup.k_provider.metaregion_sampler(commuting_origin), t_return, 0});
+                        }
+                        else {
+                            simABM.get_model().populations.push_back(
+                                {setup.k_provider.metaregion_sampler(focus_region), (Status)i, focus_region, false});
+                        }
                     }
                 }
             }
@@ -306,14 +179,13 @@
             fclose(file5);
         }
     }
-    restart_timer(total_sim_time, "Time for simulation")
-
-        mio::TimeSeries<double>
-            mean_time_series_comp =
-                std::accumulate(ensemble_results_comp.begin(), ensemble_results_comp.end(),
-                                mio::TimeSeries<double>::zero(ensemble_results_comp[0].get_num_time_points(),
-                                                              ensemble_results_comp[0].get_num_elements()),
-                                mio::mpm::add_time_series);
+    restart_timer(total_sim_time, "Time for simulation");
+
+    mio::TimeSeries<double> mean_time_series_comp =
+        std::accumulate(ensemble_results_comp.begin(), ensemble_results_comp.end(),
+                        mio::TimeSeries<double>::zero(ensemble_results_comp[0].get_num_time_points(),
+                                                      ensemble_results_comp[0].get_num_elements()),
+                        mio::mpm::add_time_series);
 
     mio::TimeSeries<double> mean_time_series_flows =
         std::accumulate(ensemble_results_flows.begin(), ensemble_results_flows.end(),
