#include <epidemiology/secir/secir.h>
#include <epidemiology/utils/logging.h>

int main()
{
    epi::set_log_level(epi::LogLevel::debug);

    double t0   = 0;
    double tmax = 50;
    double dt   = 0.1;

    epi::log_info("Simulating SECIR; t={} ... {} with dt = {}.", t0, tmax, dt);

    // working_params
    double tinc    = 5.2, // R_2^(-1)+R_3^(-1)
        tinfmild   = 6, // 4-14  (=R4^(-1))
        tserint    = 4.2, // 4-4.4 // R_2^(-1)+0.5*R_3^(-1)
        thosp2home = 12, // 7-16 (=R5^(-1))
        thome2hosp = 5, // 2.5-7 (=R6^(-1))
        thosp2icu  = 2, // 1-3.5 (=R7^(-1))
        ticu2home  = 8, // 5-16 (=R8^(-1))
        // tinfasy    = 6.2, // (=R9^(-1)=R_3^(-1)+0.5*R_4^(-1))
        ticu2death = 5; // 3.5-7 (=R5^(-1))

    double cont_freq = 10, // see Polymod study
        inf_prob = 0.05, carr_infec = 0.67,
           alpha = 0.09, // 0.01-0.16
        beta     = 0.25, // 0.05-0.5
        delta    = 0.3, // 0.15-0.77
        rho      = 0.2, // 0.1-0.35
        theta    = 0.25; // 0.15-0.4

    double nb_total_t0 = 10000, nb_exp_t0 = 100, nb_inf_t0 = 50, nb_car_t0 = 50, nb_hosp_t0 = 20, nb_icu_t0 = 10,
           nb_rec_t0 = 10, nb_dead_t0 = 0;

    epi::SecirParams params;

<<<<<<< HEAD
    params.set_icu_capacity(20);
=======
    params.set_start_day(0);
    params.set_seasonality(0);
>>>>>>> 30cc5701

    params.times[0].set_incubation(tinc);
    params.times[0].set_infectious_mild(tinfmild);
    params.times[0].set_serialinterval(tserint);
    params.times[0].set_hospitalized_to_home(thosp2home);
    params.times[0].set_home_to_hospitalized(thome2hosp);
    params.times[0].set_hospitalized_to_icu(thosp2icu);
    params.times[0].set_icu_to_home(ticu2home);
    params.times[0].set_icu_to_death(ticu2death);

    epi::ContactFrequencyMatrix& cont_freq_matrix = params.get_contact_patterns();
    cont_freq_matrix.set_cont_freq(cont_freq, 0, 0);
    epi::Damping dummy(30., 0.3);
    cont_freq_matrix.add_damping(dummy, 0, 0);

    params.populations.set_total(nb_total_t0);
    params.populations.set({0, epi::SecirCompartments::E}, nb_exp_t0);
    params.populations.set({0, epi::SecirCompartments::C}, nb_car_t0);
    params.populations.set({0, epi::SecirCompartments::I}, nb_inf_t0);
    params.populations.set({0, epi::SecirCompartments::H}, nb_hosp_t0);
    params.populations.set({0, epi::SecirCompartments::U}, nb_icu_t0);
    params.populations.set({0, epi::SecirCompartments::R}, nb_rec_t0);
    params.populations.set({0, epi::SecirCompartments::D}, nb_dead_t0);
    params.populations.set_difference_from_total({0, epi::SecirCompartments::S}, nb_total_t0);

    params.probabilities[0].set_infection_from_contact(inf_prob);
    params.probabilities[0].set_carrier_infectability(carr_infec);
    params.probabilities[0].set_asymp_per_infectious(alpha);
    params.probabilities[0].set_risk_from_symptomatic(beta);
    params.probabilities[0].set_hospitalized_per_infectious(rho);
    params.probabilities[0].set_icu_per_hospitalized(theta);
    params.probabilities[0].set_dead_per_icu(delta);

    params.apply_constraints();

    epi::TimeSeries<double> secir = simulate(t0, tmax, dt, params);

    bool print_to_terminal = true;

    if (print_to_terminal) {
        char vars[] = {'S', 'E', 'C', 'I', 'H', 'U', 'R', 'D'};
        printf("\n # t");
        for (size_t k = 0; k < epi::SecirCompartments::SecirCount; k++) {
            printf(" %c", vars[k]);
        }
        auto num_points = static_cast<size_t>(secir.get_num_time_points());
        for (size_t i = 0; i < num_points; i++) {
            printf("\n%.14f ", secir.get_time(i));
            Eigen::VectorXd res_j = secir.get_value(i);
            for (size_t j = 0; j < epi::SecirCompartments::SecirCount; j++) {
                printf(" %.14f", res_j[j]);
            }
        }

        Eigen::VectorXd res_j = secir.get_last_value();
        printf("number total: %f",
               res_j[0] + res_j[1] + res_j[2] + res_j[3] + res_j[4] + res_j[5] + res_j[6] + res_j[7]);
    }
}
<|MERGE_RESOLUTION|>--- conflicted
+++ resolved
@@ -1,102 +1,99 @@
-#include <epidemiology/secir/secir.h>
-#include <epidemiology/utils/logging.h>
-
-int main()
-{
-    epi::set_log_level(epi::LogLevel::debug);
-
-    double t0   = 0;
-    double tmax = 50;
-    double dt   = 0.1;
-
-    epi::log_info("Simulating SECIR; t={} ... {} with dt = {}.", t0, tmax, dt);
-
-    // working_params
-    double tinc    = 5.2, // R_2^(-1)+R_3^(-1)
-        tinfmild   = 6, // 4-14  (=R4^(-1))
-        tserint    = 4.2, // 4-4.4 // R_2^(-1)+0.5*R_3^(-1)
-        thosp2home = 12, // 7-16 (=R5^(-1))
-        thome2hosp = 5, // 2.5-7 (=R6^(-1))
-        thosp2icu  = 2, // 1-3.5 (=R7^(-1))
-        ticu2home  = 8, // 5-16 (=R8^(-1))
-        // tinfasy    = 6.2, // (=R9^(-1)=R_3^(-1)+0.5*R_4^(-1))
-        ticu2death = 5; // 3.5-7 (=R5^(-1))
-
-    double cont_freq = 10, // see Polymod study
-        inf_prob = 0.05, carr_infec = 0.67,
-           alpha = 0.09, // 0.01-0.16
-        beta     = 0.25, // 0.05-0.5
-        delta    = 0.3, // 0.15-0.77
-        rho      = 0.2, // 0.1-0.35
-        theta    = 0.25; // 0.15-0.4
-
-    double nb_total_t0 = 10000, nb_exp_t0 = 100, nb_inf_t0 = 50, nb_car_t0 = 50, nb_hosp_t0 = 20, nb_icu_t0 = 10,
-           nb_rec_t0 = 10, nb_dead_t0 = 0;
-
-    epi::SecirParams params;
-
-<<<<<<< HEAD
-    params.set_icu_capacity(20);
-=======
-    params.set_start_day(0);
-    params.set_seasonality(0);
->>>>>>> 30cc5701
-
-    params.times[0].set_incubation(tinc);
-    params.times[0].set_infectious_mild(tinfmild);
-    params.times[0].set_serialinterval(tserint);
-    params.times[0].set_hospitalized_to_home(thosp2home);
-    params.times[0].set_home_to_hospitalized(thome2hosp);
-    params.times[0].set_hospitalized_to_icu(thosp2icu);
-    params.times[0].set_icu_to_home(ticu2home);
-    params.times[0].set_icu_to_death(ticu2death);
-
-    epi::ContactFrequencyMatrix& cont_freq_matrix = params.get_contact_patterns();
-    cont_freq_matrix.set_cont_freq(cont_freq, 0, 0);
-    epi::Damping dummy(30., 0.3);
-    cont_freq_matrix.add_damping(dummy, 0, 0);
-
-    params.populations.set_total(nb_total_t0);
-    params.populations.set({0, epi::SecirCompartments::E}, nb_exp_t0);
-    params.populations.set({0, epi::SecirCompartments::C}, nb_car_t0);
-    params.populations.set({0, epi::SecirCompartments::I}, nb_inf_t0);
-    params.populations.set({0, epi::SecirCompartments::H}, nb_hosp_t0);
-    params.populations.set({0, epi::SecirCompartments::U}, nb_icu_t0);
-    params.populations.set({0, epi::SecirCompartments::R}, nb_rec_t0);
-    params.populations.set({0, epi::SecirCompartments::D}, nb_dead_t0);
-    params.populations.set_difference_from_total({0, epi::SecirCompartments::S}, nb_total_t0);
-
-    params.probabilities[0].set_infection_from_contact(inf_prob);
-    params.probabilities[0].set_carrier_infectability(carr_infec);
-    params.probabilities[0].set_asymp_per_infectious(alpha);
-    params.probabilities[0].set_risk_from_symptomatic(beta);
-    params.probabilities[0].set_hospitalized_per_infectious(rho);
-    params.probabilities[0].set_icu_per_hospitalized(theta);
-    params.probabilities[0].set_dead_per_icu(delta);
-
-    params.apply_constraints();
-
-    epi::TimeSeries<double> secir = simulate(t0, tmax, dt, params);
-
-    bool print_to_terminal = true;
-
-    if (print_to_terminal) {
-        char vars[] = {'S', 'E', 'C', 'I', 'H', 'U', 'R', 'D'};
-        printf("\n # t");
-        for (size_t k = 0; k < epi::SecirCompartments::SecirCount; k++) {
-            printf(" %c", vars[k]);
-        }
-        auto num_points = static_cast<size_t>(secir.get_num_time_points());
-        for (size_t i = 0; i < num_points; i++) {
-            printf("\n%.14f ", secir.get_time(i));
-            Eigen::VectorXd res_j = secir.get_value(i);
-            for (size_t j = 0; j < epi::SecirCompartments::SecirCount; j++) {
-                printf(" %.14f", res_j[j]);
-            }
-        }
-
-        Eigen::VectorXd res_j = secir.get_last_value();
-        printf("number total: %f",
-               res_j[0] + res_j[1] + res_j[2] + res_j[3] + res_j[4] + res_j[5] + res_j[6] + res_j[7]);
-    }
-}
+#include <epidemiology/secir/secir.h>
+#include <epidemiology/utils/logging.h>
+
+int main()
+{
+    epi::set_log_level(epi::LogLevel::debug);
+
+    double t0   = 0;
+    double tmax = 50;
+    double dt   = 0.1;
+
+    epi::log_info("Simulating SECIR; t={} ... {} with dt = {}.", t0, tmax, dt);
+
+    // working_params
+    double tinc    = 5.2, // R_2^(-1)+R_3^(-1)
+        tinfmild   = 6, // 4-14  (=R4^(-1))
+        tserint    = 4.2, // 4-4.4 // R_2^(-1)+0.5*R_3^(-1)
+        thosp2home = 12, // 7-16 (=R5^(-1))
+        thome2hosp = 5, // 2.5-7 (=R6^(-1))
+        thosp2icu  = 2, // 1-3.5 (=R7^(-1))
+        ticu2home  = 8, // 5-16 (=R8^(-1))
+        // tinfasy    = 6.2, // (=R9^(-1)=R_3^(-1)+0.5*R_4^(-1))
+        ticu2death = 5; // 3.5-7 (=R5^(-1))
+
+    double cont_freq = 10, // see Polymod study
+        inf_prob = 0.05, carr_infec = 0.67,
+           alpha = 0.09, // 0.01-0.16
+        beta     = 0.25, // 0.05-0.5
+        delta    = 0.3, // 0.15-0.77
+        rho      = 0.2, // 0.1-0.35
+        theta    = 0.25; // 0.15-0.4
+
+    double nb_total_t0 = 10000, nb_exp_t0 = 100, nb_inf_t0 = 50, nb_car_t0 = 50, nb_hosp_t0 = 20, nb_icu_t0 = 10,
+           nb_rec_t0 = 10, nb_dead_t0 = 0;
+
+    epi::SecirParams params;
+
+    params.set_icu_capacity(20);
+    params.set_start_day(0);
+    params.set_seasonality(0);
+
+    params.times[0].set_incubation(tinc);
+    params.times[0].set_infectious_mild(tinfmild);
+    params.times[0].set_serialinterval(tserint);
+    params.times[0].set_hospitalized_to_home(thosp2home);
+    params.times[0].set_home_to_hospitalized(thome2hosp);
+    params.times[0].set_hospitalized_to_icu(thosp2icu);
+    params.times[0].set_icu_to_home(ticu2home);
+    params.times[0].set_icu_to_death(ticu2death);
+
+    epi::ContactFrequencyMatrix& cont_freq_matrix = params.get_contact_patterns();
+    cont_freq_matrix.set_cont_freq(cont_freq, 0, 0);
+    epi::Damping dummy(30., 0.3);
+    cont_freq_matrix.add_damping(dummy, 0, 0);
+
+    params.populations.set_total(nb_total_t0);
+    params.populations.set({0, epi::SecirCompartments::E}, nb_exp_t0);
+    params.populations.set({0, epi::SecirCompartments::C}, nb_car_t0);
+    params.populations.set({0, epi::SecirCompartments::I}, nb_inf_t0);
+    params.populations.set({0, epi::SecirCompartments::H}, nb_hosp_t0);
+    params.populations.set({0, epi::SecirCompartments::U}, nb_icu_t0);
+    params.populations.set({0, epi::SecirCompartments::R}, nb_rec_t0);
+    params.populations.set({0, epi::SecirCompartments::D}, nb_dead_t0);
+    params.populations.set_difference_from_total({0, epi::SecirCompartments::S}, nb_total_t0);
+
+    params.probabilities[0].set_infection_from_contact(inf_prob);
+    params.probabilities[0].set_carrier_infectability(carr_infec);
+    params.probabilities[0].set_asymp_per_infectious(alpha);
+    params.probabilities[0].set_risk_from_symptomatic(beta);
+    params.probabilities[0].set_hospitalized_per_infectious(rho);
+    params.probabilities[0].set_icu_per_hospitalized(theta);
+    params.probabilities[0].set_dead_per_icu(delta);
+
+    params.apply_constraints();
+
+    epi::TimeSeries<double> secir = simulate(t0, tmax, dt, params);
+
+    bool print_to_terminal = true;
+
+    if (print_to_terminal) {
+        char vars[] = {'S', 'E', 'C', 'I', 'H', 'U', 'R', 'D'};
+        printf("\n # t");
+        for (size_t k = 0; k < epi::SecirCompartments::SecirCount; k++) {
+            printf(" %c", vars[k]);
+        }
+        auto num_points = static_cast<size_t>(secir.get_num_time_points());
+        for (size_t i = 0; i < num_points; i++) {
+            printf("\n%.14f ", secir.get_time(i));
+            Eigen::VectorXd res_j = secir.get_value(i);
+            for (size_t j = 0; j < epi::SecirCompartments::SecirCount; j++) {
+                printf(" %.14f", res_j[j]);
+            }
+        }
+
+        Eigen::VectorXd res_j = secir.get_last_value();
+        printf("number total: %f",
+               res_j[0] + res_j[1] + res_j[2] + res_j[3] + res_j[4] + res_j[5] + res_j[6] + res_j[7]);
+    }
+}