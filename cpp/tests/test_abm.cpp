--- conflicted
+++ resolved
@@ -225,12 +225,8 @@
     auto location = epi::Location(epi::LocationType::Home);
     auto person   = epi::Person(location, epi::InfectionState::Infected_Detected, epi::AbmAgeGroup::Age15to34);
     location.add_person(person);
-<<<<<<< HEAD
     auto dt = epi::seconds(8640); //0.1 days
-    location.begin_step(dt, {});
-=======
-    location.begin_step(0.1, {epi::AbmAgeGroup::Count});
->>>>>>> f4d4b6e1
+    location.begin_step(dt, {epi::AbmAgeGroup::Coun});
 
     //setup rng mock so the person has a state transition
     ScopedMockDistribution<testing::StrictMock<MockDistribution<epi::ExponentialDistribution<double>>>>
@@ -239,13 +235,8 @@
     EXPECT_CALL(mock_exponential_dist.get_mock(), invoke).Times(1).WillOnce(Return(0.09));
     EXPECT_CALL(mock_discrete_dist.get_mock(), invoke).Times(1).WillOnce(Return(0));
 
-<<<<<<< HEAD
-    auto infection_parameters = epi::GlobalInfectionParameters();
+    auto infection_parameters = epi::GlobalInfectionParameters(epi::AbmAgeGroup::Coun);
     person.interact(dt, infection_parameters);
-=======
-    auto infection_parameters = epi::GlobalInfectionParameters(epi::AbmAgeGroup::Count);
-    person.interact(0.1, infection_parameters);
->>>>>>> f4d4b6e1
     EXPECT_EQ(person.get_infection_state(), epi::InfectionState::Recovered_Infected);
     EXPECT_EQ(location.get_subpopulation(epi::InfectionState::Recovered_Infected), 1);
     EXPECT_EQ(location.get_subpopulation(epi::InfectionState::Infected_Detected), 0);
@@ -265,11 +256,7 @@
     location.add_person(infected3);
     auto person = epi::Person(location, epi::InfectionState::Susceptible, epi::AbmAgeGroup::Age15to34);
     location.add_person(person);
-<<<<<<< HEAD
-    location.begin_step(epi::hours(1), {});
-=======
-    location.begin_step(0.1, {epi::AbmAgeGroup::Count});
->>>>>>> f4d4b6e1
+    location.begin_step(epi::hours(1), {epi::AbmAgeGroup::Coun});
 
     auto infection_parameters              = epi::GlobalInfectionParameters(epi::AbmAgeGroup::Count);
     infection_parameters.set<epi::IncubationPeriod>({{epi::AbmAgeGroup::Count}, 2.});
